// Copyright (c) 2010, Lawrence Livermore National Security, LLC. Produced at
// the Lawrence Livermore National Laboratory. LLNL-CODE-443211. All Rights
// reserved. See file COPYRIGHT for details.
//
// This file is part of the MFEM library. For more information and source code
// availability see http://mfem.org.
//
// MFEM is free software; you can redistribute it and/or modify it under the
// terms of the GNU Lesser General Public License (as published by the Free
// Software Foundation) version 2.1 dated February 1999.

// Implementation of data type mesh

#include "mesh_headers.hpp"
#include "kernels/mesh.hpp"
#include "../fem/fem.hpp"
#include "../general/sort_pairs.hpp"
#include "../general/text.hpp"

#include <iostream>
#include <sstream>
#include <fstream>
#include <limits>
#include <cmath>
#include <cstring>
#include <ctime>
#include <functional>

// Include the METIS header, if using version 5. If using METIS 4, the needed
// declarations are inlined below, i.e. no header is needed.
#if defined(MFEM_USE_METIS) && defined(MFEM_USE_METIS_5)
#include "metis.h"
#endif

// METIS 4 prototypes
#if defined(MFEM_USE_METIS) && !defined(MFEM_USE_METIS_5)
typedef int idxtype;
extern "C" {
   void METIS_PartGraphRecursive(int*, idxtype*, idxtype*, idxtype*, idxtype*,
                                 int*, int*, int*, int*, int*, idxtype*);
   void METIS_PartGraphKway(int*, idxtype*, idxtype*, idxtype*, idxtype*,
                            int*, int*, int*, int*, int*, idxtype*);
   void METIS_PartGraphVKway(int*, idxtype*, idxtype*, idxtype*, idxtype*,
                             int*, int*, int*, int*, int*, idxtype*);
}
#endif

#ifdef MFEM_USE_GECKO
#include "graph.h"
#endif

using namespace std;

namespace mfem
{

void Mesh::GetElementJacobian(int i, DenseMatrix &J)
{
   Geometry::Type geom = GetElementBaseGeometry(i);
   ElementTransformation *eltransf = GetElementTransformation(i);
   eltransf->SetIntPoint(&Geometries.GetCenter(geom));
   Geometries.JacToPerfJac(geom, eltransf->Jacobian(), J);
}

void Mesh::GetElementCenter(int i, Vector &cent)
{
   cent.SetSize(spaceDim);
   int geom = GetElementBaseGeometry(i);
   ElementTransformation *eltransf = GetElementTransformation(i);
   eltransf->Transform(Geometries.GetCenter(geom), cent);
}

double Mesh::GetElementSize(int i, int type)
{
   DenseMatrix J(Dim);
   GetElementJacobian(i, J);
   if (type == 0)
   {
      return pow(fabs(J.Det()), 1./Dim);
   }
   else if (type == 1)
   {
      return J.CalcSingularvalue(Dim-1);   // h_min
   }
   else
   {
      return J.CalcSingularvalue(0);   // h_max
   }
}

double Mesh::GetElementSize(int i, const Vector &dir)
{
   DenseMatrix J(Dim);
   Vector d_hat(Dim);
   GetElementJacobian(i, J);
   J.MultTranspose(dir, d_hat);
   return sqrt((d_hat * d_hat) / (dir * dir));
}

double Mesh::GetElementVolume(int i)
{
   ElementTransformation *et = GetElementTransformation(i);
   const IntegrationRule &ir = IntRules.Get(GetElementBaseGeometry(i),
                                            et->OrderJ());
   double volume = 0.0;
   for (int j = 0; j < ir.GetNPoints(); j++)
   {
      const IntegrationPoint &ip = ir.IntPoint(j);
      et->SetIntPoint(&ip);
      volume += ip.weight * et->Weight();
   }

   return volume;
}

// Similar to VisualizationSceneSolution3d::FindNewBox in GLVis
void Mesh::GetBoundingBox(Vector &min, Vector &max, int ref)
{
   min.SetSize(spaceDim);
   max.SetSize(spaceDim);

   for (int d = 0; d < spaceDim; d++)
   {
      min(d) = infinity();
      max(d) = -infinity();
   }

   if (Nodes == NULL)
   {
      double *coord;
      for (int i = 0; i < NumOfVertices; i++)
      {
         coord = GetVertex(i);
         for (int d = 0; d < spaceDim; d++)
         {
            if (coord[d] < min(d)) { min(d) = coord[d]; }
            if (coord[d] > max(d)) { max(d) = coord[d]; }
         }
      }
   }
   else
   {
      const bool use_boundary = false; // make this a parameter?
      int ne = use_boundary ? GetNBE() : GetNE();
      int fn, fo;
      DenseMatrix pointmat;
      RefinedGeometry *RefG;
      IntegrationRule eir;
      FaceElementTransformations *Tr;
      ElementTransformation *T;

      for (int i = 0; i < ne; i++)
      {
         if (use_boundary)
         {
            GetBdrElementFace(i, &fn, &fo);
            RefG = GlobGeometryRefiner.Refine(GetFaceBaseGeometry(fn), ref);
            Tr = GetFaceElementTransformations(fn, 5);
            eir.SetSize(RefG->RefPts.GetNPoints());
            Tr->Loc1.Transform(RefG->RefPts, eir);
            Tr->Elem1->Transform(eir, pointmat);
         }
         else
         {
            T = GetElementTransformation(i);
            RefG = GlobGeometryRefiner.Refine(GetElementBaseGeometry(i), ref);
            T->Transform(RefG->RefPts, pointmat);
         }
         for (int j = 0; j < pointmat.Width(); j++)
         {
            for (int d = 0; d < pointmat.Height(); d++)
            {
               if (pointmat(d,j) < min(d)) { min(d) = pointmat(d,j); }
               if (pointmat(d,j) > max(d)) { max(d) = pointmat(d,j); }
            }
         }
      }
   }
}

void Mesh::GetCharacteristics(double &h_min, double &h_max,
                              double &kappa_min, double &kappa_max,
                              Vector *Vh, Vector *Vk)
{
   int i, dim, sdim;
   DenseMatrix J;
   double h, kappa;

   dim = Dimension();
   sdim = SpaceDimension();

   if (Vh) { Vh->SetSize(NumOfElements); }
   if (Vk) { Vk->SetSize(NumOfElements); }

   h_min = kappa_min = infinity();
   h_max = kappa_max = -h_min;
   if (dim == 0) { if (Vh) { *Vh = 1.0; } if (Vk) {*Vk = 1.0; } return; }
   J.SetSize(sdim, dim);
   for (i = 0; i < NumOfElements; i++)
   {
      GetElementJacobian(i, J);
      h = pow(fabs(J.Weight()), 1.0/double(dim));
      kappa = (dim == sdim) ?
              J.CalcSingularvalue(0) / J.CalcSingularvalue(dim-1) : -1.0;
      if (Vh) { (*Vh)(i) = h; }
      if (Vk) { (*Vk)(i) = kappa; }

      if (h < h_min) { h_min = h; }
      if (h > h_max) { h_max = h; }
      if (kappa < kappa_min) { kappa_min = kappa; }
      if (kappa > kappa_max) { kappa_max = kappa; }
   }
}

// static method
void Mesh::PrintElementsByGeometry(int dim,
                                   const Array<int> &num_elems_by_geom,
                                   std::ostream &out)
{
   for (int g = Geometry::DimStart[dim], first = 1;
        g < Geometry::DimStart[dim+1]; g++)
   {
      if (!num_elems_by_geom[g]) { continue; }
      if (!first) { out << " + "; }
      else { first = 0; }
      out << num_elems_by_geom[g] << ' ' << Geometry::Name[g] << "(s)";
   }
}

void Mesh::PrintCharacteristics(Vector *Vh, Vector *Vk, std::ostream &out)
{
   double h_min, h_max, kappa_min, kappa_max;

   out << "Mesh Characteristics:";

   this->GetCharacteristics(h_min, h_max, kappa_min, kappa_max, Vh, Vk);

   Array<int> num_elems_by_geom(Geometry::NumGeom);
   num_elems_by_geom = 0;
   for (int i = 0; i < GetNE(); i++)
   {
      num_elems_by_geom[GetElementBaseGeometry(i)]++;
   }

   out << '\n'
       << "Dimension          : " << Dimension() << '\n'
       << "Space dimension    : " << SpaceDimension();
   if (Dim == 0)
   {
      out << '\n'
          << "Number of vertices : " << GetNV() << '\n'
          << "Number of elements : " << GetNE() << '\n'
          << "Number of bdr elem : " << GetNBE() << '\n';
   }
   else if (Dim == 1)
   {
      out << '\n'
          << "Number of vertices : " << GetNV() << '\n'
          << "Number of elements : " << GetNE() << '\n'
          << "Number of bdr elem : " << GetNBE() << '\n'
          << "h_min              : " << h_min << '\n'
          << "h_max              : " << h_max << '\n';
   }
   else if (Dim == 2)
   {
      out << '\n'
          << "Number of vertices : " << GetNV() << '\n'
          << "Number of edges    : " << GetNEdges() << '\n'
          << "Number of elements : " << GetNE() << "  --  ";
      PrintElementsByGeometry(2, num_elems_by_geom, out);
      out << '\n'
          << "Number of bdr elem : " << GetNBE() << '\n'
          << "Euler Number       : " << EulerNumber2D() << '\n'
          << "h_min              : " << h_min << '\n'
          << "h_max              : " << h_max << '\n'
          << "kappa_min          : " << kappa_min << '\n'
          << "kappa_max          : " << kappa_max << '\n';
   }
   else
   {
      Array<int> num_bdr_elems_by_geom(Geometry::NumGeom);
      num_bdr_elems_by_geom = 0;
      for (int i = 0; i < GetNBE(); i++)
      {
         num_bdr_elems_by_geom[GetBdrElementBaseGeometry(i)]++;
      }
      Array<int> num_faces_by_geom(Geometry::NumGeom);
      num_faces_by_geom = 0;
      for (int i = 0; i < GetNFaces(); i++)
      {
         num_faces_by_geom[GetFaceBaseGeometry(i)]++;
      }

      out << '\n'
          << "Number of vertices : " << GetNV() << '\n'
          << "Number of edges    : " << GetNEdges() << '\n'
          << "Number of faces    : " << GetNFaces() << "  --  ";
      PrintElementsByGeometry(Dim-1, num_faces_by_geom, out);
      out << '\n'
          << "Number of elements : " << GetNE() << "  --  ";
      PrintElementsByGeometry(Dim, num_elems_by_geom, out);
      out << '\n'
          << "Number of bdr elem : " << GetNBE() << "  --  ";
      PrintElementsByGeometry(Dim-1, num_bdr_elems_by_geom, out);
      out << '\n'
          << "Euler Number       : " << EulerNumber() << '\n'
          << "h_min              : " << h_min << '\n'
          << "h_max              : " << h_max << '\n'
          << "kappa_min          : " << kappa_min << '\n'
          << "kappa_max          : " << kappa_max << '\n';
   }
   out << '\n' << std::flush;
}

FiniteElement *Mesh::GetTransformationFEforElementType(Element::Type ElemType)
{
   switch (ElemType)
   {
      case Element::POINT :          return &PointFE;
      case Element::SEGMENT :        return &SegmentFE;
      case Element::TRIANGLE :       return &TriangleFE;
      case Element::QUADRILATERAL :  return &QuadrilateralFE;
      case Element::TETRAHEDRON :    return &TetrahedronFE;
      case Element::HEXAHEDRON :     return &HexahedronFE;
      case Element::WEDGE :          return &WedgeFE;
      default:
         MFEM_ABORT("Unknown element type \"" << ElemType << "\"");
         break;
   }
   MFEM_ABORT("Unknown element type");
   return NULL;
}


void Mesh::GetElementTransformation(int i, IsoparametricTransformation *ElTr)
{
   ElTr->Attribute = GetAttribute(i);
   ElTr->ElementNo = i;
   if (Nodes == NULL)
   {
      GetPointMatrix(i, ElTr->GetPointMat());
      ElTr->SetFE(GetTransformationFEforElementType(GetElementType(i)));
   }
   else
   {
      DenseMatrix &pm = ElTr->GetPointMat();
      Array<int> vdofs;
      Nodes->FESpace()->GetElementVDofs(i, vdofs);

      int n = vdofs.Size()/spaceDim;
      pm.SetSize(spaceDim, n);
      for (int k = 0; k < spaceDim; k++)
      {
         for (int j = 0; j < n; j++)
         {
            pm(k,j) = (*Nodes)(vdofs[n*k+j]);
         }
      }
      ElTr->SetFE(Nodes->FESpace()->GetFE(i));
   }
   ElTr->FinalizeTransformation();
}

void Mesh::GetElementTransformation(int i, const Vector &nodes,
                                    IsoparametricTransformation *ElTr)
{
   ElTr->Attribute = GetAttribute(i);
   ElTr->ElementNo = i;
   DenseMatrix &pm = ElTr->GetPointMat();
   if (Nodes == NULL)
   {
      MFEM_ASSERT(nodes.Size() == spaceDim*GetNV(), "");
      int       nv = elements[i]->GetNVertices();
      const int *v = elements[i]->GetVertices();
      int n = vertices.Size();
      pm.SetSize(spaceDim, nv);
      for (int k = 0; k < spaceDim; k++)
      {
         for (int j = 0; j < nv; j++)
         {
            pm(k, j) = nodes(k*n+v[j]);
         }
      }
      ElTr->SetFE(GetTransformationFEforElementType(GetElementType(i)));
   }
   else
   {
      MFEM_ASSERT(nodes.Size() == Nodes->Size(), "");
      Array<int> vdofs;
      Nodes->FESpace()->GetElementVDofs(i, vdofs);
      int n = vdofs.Size()/spaceDim;
      pm.SetSize(spaceDim, n);
      for (int k = 0; k < spaceDim; k++)
      {
         for (int j = 0; j < n; j++)
         {
            pm(k,j) = nodes(vdofs[n*k+j]);
         }
      }
      ElTr->SetFE(Nodes->FESpace()->GetFE(i));
   }
   ElTr->FinalizeTransformation();
}

ElementTransformation *Mesh::GetElementTransformation(int i)
{
   GetElementTransformation(i, &Transformation);

   return &Transformation;
}

ElementTransformation *Mesh::GetBdrElementTransformation(int i)
{
   GetBdrElementTransformation(i, &FaceTransformation);
   return &FaceTransformation;
}

void Mesh::GetBdrElementTransformation(int i, IsoparametricTransformation* ElTr)
{
   ElTr->Attribute = GetBdrAttribute(i);
   ElTr->ElementNo = i; // boundary element number
   if (Nodes == NULL)
   {
      GetBdrPointMatrix(i, ElTr->GetPointMat());
      ElTr->SetFE(
         GetTransformationFEforElementType(GetBdrElementType(i)));
   }
   else
   {
      DenseMatrix &pm = ElTr->GetPointMat();
      Array<int> vdofs;
      Nodes->FESpace()->GetBdrElementVDofs(i, vdofs);
      int n = vdofs.Size()/spaceDim;
      pm.SetSize(spaceDim, n);
      for (int k = 0; k < spaceDim; k++)
      {
         for (int j = 0; j < n; j++)
         {
            pm(k,j) = (*Nodes)(vdofs[n*k+j]);
         }
      }
      ElTr->SetFE(Nodes->FESpace()->GetBE(i));
   }
   ElTr->FinalizeTransformation();
}

void Mesh::GetFaceTransformation(int FaceNo, IsoparametricTransformation *FTr)
{
   FTr->Attribute = (Dim == 1) ? 1 : faces[FaceNo]->GetAttribute();
   FTr->ElementNo = FaceNo;
   DenseMatrix &pm = FTr->GetPointMat();
   if (Nodes == NULL)
   {
      const int *v = (Dim == 1) ? &FaceNo : faces[FaceNo]->GetVertices();
      const int nv = (Dim == 1) ? 1 : faces[FaceNo]->GetNVertices();
      pm.SetSize(spaceDim, nv);
      for (int i = 0; i < spaceDim; i++)
      {
         for (int j = 0; j < nv; j++)
         {
            pm(i, j) = vertices[v[j]](i);
         }
      }
      FTr->SetFE(GetTransformationFEforElementType(GetFaceElementType(FaceNo)));
   }
   else // curved mesh
   {
      const FiniteElement *face_el = Nodes->FESpace()->GetFaceElement(FaceNo);
      if (face_el)
      {
         Array<int> vdofs;
         Nodes->FESpace()->GetFaceVDofs(FaceNo, vdofs);
         int n = vdofs.Size()/spaceDim;
         pm.SetSize(spaceDim, n);
         for (int i = 0; i < spaceDim; i++)
         {
            for (int j = 0; j < n; j++)
            {
               pm(i, j) = (*Nodes)(vdofs[n*i+j]);
            }
         }
         FTr->SetFE(face_el);
      }
      else // L2 Nodes (e.g., periodic mesh), go through the volume of Elem1
      {
         FaceInfo &face_info = faces_info[FaceNo];

         Geometry::Type face_geom = GetFaceGeometryType(FaceNo);
         Element::Type  face_type = GetFaceElementType(FaceNo);

         GetLocalFaceTransformation(face_type,
                                    GetElementType(face_info.Elem1No),
                                    FaceElemTr.Loc1.Transf, face_info.Elem1Inf);
         // NOTE: FaceElemTr.Loc1 is overwritten here -- used as a temporary

         face_el = Nodes->FESpace()->GetTraceElement(face_info.Elem1No,
                                                     face_geom);

         IntegrationRule eir(face_el->GetDof());
         FaceElemTr.Loc1.Transform(face_el->GetNodes(), eir);
         // 'Transformation' is not used
         Nodes->GetVectorValues(Transformation, eir, pm);

         FTr->SetFE(face_el);
      }
   }
   FTr->FinalizeTransformation();
}

ElementTransformation *Mesh::GetFaceTransformation(int FaceNo)
{
   GetFaceTransformation(FaceNo, &FaceTransformation);
   return &FaceTransformation;
}

void Mesh::GetEdgeTransformation(int EdgeNo, IsoparametricTransformation *EdTr)
{
   if (Dim == 2)
   {
      GetFaceTransformation(EdgeNo, EdTr);
      return;
   }
   if (Dim == 1)
   {
      mfem_error("Mesh::GetEdgeTransformation not defined in 1D \n");
   }

   EdTr->Attribute = 1;
   EdTr->ElementNo = EdgeNo;
   DenseMatrix &pm = EdTr->GetPointMat();
   if (Nodes == NULL)
   {
      Array<int> v;
      GetEdgeVertices(EdgeNo, v);
      const int nv = 2;
      pm.SetSize(spaceDim, nv);
      for (int i = 0; i < spaceDim; i++)
      {
         for (int j = 0; j < nv; j++)
         {
            pm(i, j) = vertices[v[j]](i);
         }
      }
      EdTr->SetFE(GetTransformationFEforElementType(Element::SEGMENT));
   }
   else
   {
      const FiniteElement *edge_el = Nodes->FESpace()->GetEdgeElement(EdgeNo);
      if (edge_el)
      {
         Array<int> vdofs;
         Nodes->FESpace()->GetEdgeVDofs(EdgeNo, vdofs);
         int n = vdofs.Size()/spaceDim;
         pm.SetSize(spaceDim, n);
         for (int i = 0; i < spaceDim; i++)
         {
            for (int j = 0; j < n; j++)
            {
               pm(i, j) = (*Nodes)(vdofs[n*i+j]);
            }
         }
         EdTr->SetFE(edge_el);
      }
      else
      {
         MFEM_ABORT("Not implemented.");
      }
   }
   EdTr->FinalizeTransformation();
}

ElementTransformation *Mesh::GetEdgeTransformation(int EdgeNo)
{
   GetEdgeTransformation(EdgeNo, &EdgeTransformation);
   return &EdgeTransformation;
}


void Mesh::GetLocalPtToSegTransformation(
   IsoparametricTransformation &Transf, int i)
{
   const IntegrationRule *SegVert;
   DenseMatrix &locpm = Transf.GetPointMat();

   Transf.SetFE(&PointFE);
   SegVert = Geometries.GetVertices(Geometry::SEGMENT);
   locpm.SetSize(1, 1);
   locpm(0, 0) = SegVert->IntPoint(i/64).x;
   //  (i/64) is the local face no. in the segment
   //  (i%64) is the orientation of the point (not used)
   Transf.FinalizeTransformation();
}

void Mesh::GetLocalSegToTriTransformation(
   IsoparametricTransformation &Transf, int i)
{
   const int *tv, *so;
   const IntegrationRule *TriVert;
   DenseMatrix &locpm = Transf.GetPointMat();

   Transf.SetFE(&SegmentFE);
   tv = tri_t::Edges[i/64];  //  (i/64) is the local face no. in the triangle
   so = seg_t::Orient[i%64]; //  (i%64) is the orientation of the segment
   TriVert = Geometries.GetVertices(Geometry::TRIANGLE);
   locpm.SetSize(2, 2);
   for (int j = 0; j < 2; j++)
   {
      locpm(0, so[j]) = TriVert->IntPoint(tv[j]).x;
      locpm(1, so[j]) = TriVert->IntPoint(tv[j]).y;
   }
   Transf.FinalizeTransformation();
}

void Mesh::GetLocalSegToQuadTransformation(
   IsoparametricTransformation &Transf, int i)
{
   const int *qv, *so;
   const IntegrationRule *QuadVert;
   DenseMatrix &locpm = Transf.GetPointMat();

   Transf.SetFE(&SegmentFE);
   qv = quad_t::Edges[i/64]; //  (i/64) is the local face no. in the quad
   so = seg_t::Orient[i%64]; //  (i%64) is the orientation of the segment
   QuadVert = Geometries.GetVertices(Geometry::SQUARE);
   locpm.SetSize(2, 2);
   for (int j = 0; j < 2; j++)
   {
      locpm(0, so[j]) = QuadVert->IntPoint(qv[j]).x;
      locpm(1, so[j]) = QuadVert->IntPoint(qv[j]).y;
   }
   Transf.FinalizeTransformation();
}

void Mesh::GetLocalTriToTetTransformation(
   IsoparametricTransformation &Transf, int i)
{
   DenseMatrix &locpm = Transf.GetPointMat();

   Transf.SetFE(&TriangleFE);
   //  (i/64) is the local face no. in the tet
   const int *tv = tet_t::FaceVert[i/64];
   //  (i%64) is the orientation of the tetrahedron face
   //         w.r.t. the face element
   const int *to = tri_t::Orient[i%64];
   const IntegrationRule *TetVert =
      Geometries.GetVertices(Geometry::TETRAHEDRON);
   locpm.SetSize(3, 3);
   for (int j = 0; j < 3; j++)
   {
      const IntegrationPoint &vert = TetVert->IntPoint(tv[to[j]]);
      locpm(0, j) = vert.x;
      locpm(1, j) = vert.y;
      locpm(2, j) = vert.z;
   }
   Transf.FinalizeTransformation();
}

void Mesh::GetLocalTriToWdgTransformation(
   IsoparametricTransformation &Transf, int i)
{
   DenseMatrix &locpm = Transf.GetPointMat();

   Transf.SetFE(&TriangleFE);
   //  (i/64) is the local face no. in the pri
   MFEM_VERIFY(i < 128, "Local face index " << i/64
               << " is not a triangular face of a wedge.");
   const int *pv = pri_t::FaceVert[i/64];
   //  (i%64) is the orientation of the wedge face
   //         w.r.t. the face element
   const int *to = tri_t::Orient[i%64];
   const IntegrationRule *PriVert =
      Geometries.GetVertices(Geometry::PRISM);
   locpm.SetSize(3, 3);
   for (int j = 0; j < 3; j++)
   {
      const IntegrationPoint &vert = PriVert->IntPoint(pv[to[j]]);
      locpm(0, j) = vert.x;
      locpm(1, j) = vert.y;
      locpm(2, j) = vert.z;
   }
   Transf.FinalizeTransformation();
}

void Mesh::GetLocalQuadToHexTransformation(
   IsoparametricTransformation &Transf, int i)
{
   DenseMatrix &locpm = Transf.GetPointMat();

   Transf.SetFE(&QuadrilateralFE);
   //  (i/64) is the local face no. in the hex
   const int *hv = hex_t::FaceVert[i/64];
   //  (i%64) is the orientation of the quad
   const int *qo = quad_t::Orient[i%64];
   const IntegrationRule *HexVert = Geometries.GetVertices(Geometry::CUBE);
   locpm.SetSize(3, 4);
   for (int j = 0; j < 4; j++)
   {
      const IntegrationPoint &vert = HexVert->IntPoint(hv[qo[j]]);
      locpm(0, j) = vert.x;
      locpm(1, j) = vert.y;
      locpm(2, j) = vert.z;
   }
   Transf.FinalizeTransformation();
}

void Mesh::GetLocalQuadToWdgTransformation(
   IsoparametricTransformation &Transf, int i)
{
   DenseMatrix &locpm = Transf.GetPointMat();

   Transf.SetFE(&QuadrilateralFE);
   //  (i/64) is the local face no. in the pri
   MFEM_VERIFY(i >= 128, "Local face index " << i/64
               << " is not a quadrilateral face of a wedge.");
   const int *pv = pri_t::FaceVert[i/64];
   //  (i%64) is the orientation of the quad
   const int *qo = quad_t::Orient[i%64];
   const IntegrationRule *PriVert = Geometries.GetVertices(Geometry::PRISM);
   locpm.SetSize(3, 4);
   for (int j = 0; j < 4; j++)
   {
      const IntegrationPoint &vert = PriVert->IntPoint(pv[qo[j]]);
      locpm(0, j) = vert.x;
      locpm(1, j) = vert.y;
      locpm(2, j) = vert.z;
   }
   Transf.FinalizeTransformation();
}

void Mesh::GetLocalFaceTransformation(
   int face_type, int elem_type, IsoparametricTransformation &Transf, int info)
{
   switch (face_type)
   {
      case Element::POINT:
         GetLocalPtToSegTransformation(Transf, info);
         break;

      case Element::SEGMENT:
         if (elem_type == Element::TRIANGLE)
         {
            GetLocalSegToTriTransformation(Transf, info);
         }
         else
         {
            MFEM_ASSERT(elem_type == Element::QUADRILATERAL, "");
            GetLocalSegToQuadTransformation(Transf, info);
         }
         break;

      case Element::TRIANGLE:
         if (elem_type == Element::TETRAHEDRON)
         {
            GetLocalTriToTetTransformation(Transf, info);
         }
         else
         {
            MFEM_ASSERT(elem_type == Element::WEDGE, "");
            GetLocalTriToWdgTransformation(Transf, info);
         }
         break;

      case Element::QUADRILATERAL:
         if (elem_type == Element::HEXAHEDRON)
         {
            GetLocalQuadToHexTransformation(Transf, info);
         }
         else
         {
            MFEM_ASSERT(elem_type == Element::WEDGE, "");
            GetLocalQuadToWdgTransformation(Transf, info);
         }
         break;
   }
}

FaceElementTransformations *Mesh::GetFaceElementTransformations(int FaceNo,
                                                                int mask)
{
   FaceInfo &face_info = faces_info[FaceNo];

   FaceElemTr.Elem1 = NULL;
   FaceElemTr.Elem2 = NULL;

   // setup the transformation for the first element
   FaceElemTr.Elem1No = face_info.Elem1No;
   if (mask & 1)
   {
      GetElementTransformation(FaceElemTr.Elem1No, &Transformation);
      FaceElemTr.Elem1 = &Transformation;
   }

   //  setup the transformation for the second element
   //     return NULL in the Elem2 field if there's no second element, i.e.
   //     the face is on the "boundary"
   FaceElemTr.Elem2No = face_info.Elem2No;
   if ((mask & 2) && FaceElemTr.Elem2No >= 0)
   {
#ifdef MFEM_DEBUG
      if (NURBSext && (mask & 1)) { MFEM_ABORT("NURBS mesh not supported!"); }
#endif
      GetElementTransformation(FaceElemTr.Elem2No, &Transformation2);
      FaceElemTr.Elem2 = &Transformation2;
   }

   // setup the face transformation
   FaceElemTr.FaceGeom = GetFaceGeometryType(FaceNo);
   FaceElemTr.Face = (mask & 16) ? GetFaceTransformation(FaceNo) : NULL;

   // setup Loc1 & Loc2
   int face_type = GetFaceElementType(FaceNo);
   if (mask & 4)
   {
      int elem_type = GetElementType(face_info.Elem1No);
      GetLocalFaceTransformation(face_type, elem_type,
                                 FaceElemTr.Loc1.Transf, face_info.Elem1Inf);
   }
   if ((mask & 8) && FaceElemTr.Elem2No >= 0)
   {
      int elem_type = GetElementType(face_info.Elem2No);
      GetLocalFaceTransformation(face_type, elem_type,
                                 FaceElemTr.Loc2.Transf, face_info.Elem2Inf);

      // NC meshes: prepend slave edge/face transformation to Loc2
      if (Nonconforming() && IsSlaveFace(face_info))
      {
         ApplyLocalSlaveTransformation(FaceElemTr.Loc2.Transf, face_info);

         if (face_type == Element::SEGMENT)
         {
            // flip Loc2 to match Loc1 and Face
            DenseMatrix &pm = FaceElemTr.Loc2.Transf.GetPointMat();
            std::swap(pm(0,0), pm(0,1));
            std::swap(pm(1,0), pm(1,1));
         }
      }
   }

   return &FaceElemTr;
}

bool Mesh::IsSlaveFace(const FaceInfo &fi) const
{
   return fi.NCFace >= 0 && nc_faces_info[fi.NCFace].Slave;
}

void Mesh::ApplyLocalSlaveTransformation(IsoparametricTransformation &transf,
                                         const FaceInfo &fi)
{
#ifdef MFEM_THREAD_SAFE
   DenseMatrix composition;
#else
   static DenseMatrix composition;
#endif
   MFEM_ASSERT(fi.NCFace >= 0, "");
   transf.Transform(*nc_faces_info[fi.NCFace].PointMatrix, composition);
   transf.GetPointMat() = composition;
   transf.FinalizeTransformation();
}

FaceElementTransformations *Mesh::GetBdrFaceTransformations(int BdrElemNo)
{
   FaceElementTransformations *tr;
   int fn;
   if (Dim == 3)
   {
      fn = be_to_face[BdrElemNo];
   }
   else if (Dim == 2)
   {
      fn = be_to_edge[BdrElemNo];
   }
   else
   {
      fn = boundary[BdrElemNo]->GetVertices()[0];
   }
   // Check if the face is interior, shared, or non-conforming.
   if (FaceIsTrueInterior(fn) || faces_info[fn].NCFace >= 0)
   {
      return NULL;
   }
   tr = GetFaceElementTransformations(fn);
   tr->Face->Attribute = boundary[BdrElemNo]->GetAttribute();
   return tr;
}

void Mesh::GetFaceElements(int Face, int *Elem1, int *Elem2)
{
   *Elem1 = faces_info[Face].Elem1No;
   *Elem2 = faces_info[Face].Elem2No;
}

void Mesh::GetFaceInfos(int Face, int *Inf1, int *Inf2)
{
   *Inf1 = faces_info[Face].Elem1Inf;
   *Inf2 = faces_info[Face].Elem2Inf;
}

Geometry::Type Mesh::GetFaceGeometryType(int Face) const
{
   return (Dim == 1) ? Geometry::POINT : faces[Face]->GetGeometryType();
}

Element::Type Mesh::GetFaceElementType(int Face) const
{
   return (Dim == 1) ? Element::POINT : faces[Face]->GetType();
}

void Mesh::Init()
{
   // in order of declaration:
   Dim = spaceDim = 0;
   NumOfVertices = -1;
   NumOfElements = NumOfBdrElements = 0;
   NumOfEdges = NumOfFaces = 0;
   meshgen = mesh_geoms = 0;
   sequence = 0;
   Nodes = NULL;
   own_nodes = 1;
   NURBSext = NULL;
   ncmesh = NULL;
   last_operation = Mesh::NONE;
}

void Mesh::InitTables()
{
   el_to_edge =
      el_to_face = el_to_el = bel_to_edge = face_edge = edge_vertex = NULL;
}

void Mesh::SetEmpty()
{
   Init();
   InitTables();
}

void Mesh::DestroyTables()
{
   delete el_to_edge;
   delete el_to_face;
   delete el_to_el;

   if (Dim == 3)
   {
      delete bel_to_edge;
   }

   delete face_edge;
   delete edge_vertex;
}

void Mesh::DestroyPointers()
{
   if (own_nodes) { delete Nodes; }

   delete ncmesh;

   delete NURBSext;

   for (int i = 0; i < NumOfElements; i++)
   {
      FreeElement(elements[i]);
   }

   for (int i = 0; i < NumOfBdrElements; i++)
   {
      FreeElement(boundary[i]);
   }

   for (int i = 0; i < faces.Size(); i++)
   {
      FreeElement(faces[i]);
   }

   DestroyTables();
}

void Mesh::Destroy()
{
   DestroyPointers();

   elements.DeleteAll();
   vertices.DeleteAll();
   boundary.DeleteAll();
   faces.DeleteAll();
   faces_info.DeleteAll();
   nc_faces_info.DeleteAll();
   be_to_edge.DeleteAll();
   be_to_face.DeleteAll();

   // TODO:
   // IsoparametricTransformations
   // Transformation, Transformation2, FaceTransformation, EdgeTransformation;
   // FaceElementTransformations FaceElemTr;

   CoarseFineTr.Clear();

#ifdef MFEM_USE_MEMALLOC
   TetMemory.Clear();
#endif

   attributes.DeleteAll();
   bdr_attributes.DeleteAll();
}

void Mesh::DeleteLazyTables()
{
   delete el_to_el;     el_to_el = NULL;
   delete face_edge;    face_edge = NULL;
   delete edge_vertex;  edge_vertex = NULL;
}

void Mesh::SetAttributes()
{
   Array<int> attribs;

   attribs.SetSize(GetNBE());
   for (int i = 0; i < attribs.Size(); i++)
   {
      attribs[i] = GetBdrAttribute(i);
   }
   attribs.Sort();
   attribs.Unique();
   attribs.Copy(bdr_attributes);
   if (bdr_attributes.Size() > 0 && bdr_attributes[0] <= 0)
   {
      MFEM_WARNING("Non-positive attributes on the boundary!");
   }

   attribs.SetSize(GetNE());
   for (int i = 0; i < attribs.Size(); i++)
   {
      attribs[i] = GetAttribute(i);
   }
   attribs.Sort();
   attribs.Unique();
   attribs.Copy(attributes);
   if (attributes.Size() > 0 && attributes[0] <= 0)
   {
      MFEM_WARNING("Non-positive attributes in the domain!");
   }
}

void Mesh::InitMesh(int _Dim, int _spaceDim, int NVert, int NElem, int NBdrElem)
{
   SetEmpty();

   Dim = _Dim;
   spaceDim = _spaceDim;

   NumOfVertices = 0;
   vertices.SetSize(NVert);  // just allocate space for vertices

   NumOfElements = 0;
   elements.SetSize(NElem);  // just allocate space for Element *

   NumOfBdrElements = 0;
   boundary.SetSize(NBdrElem);  // just allocate space for Element *
}

void Mesh::AddVertex(const double *x)
{
   double *y = vertices[NumOfVertices]();

   for (int i = 0; i < spaceDim; i++)
   {
      y[i] = x[i];
   }
   NumOfVertices++;
}

void Mesh::AddTri(const int *vi, int attr)
{
   elements[NumOfElements++] = new Triangle(vi, attr);
}

void Mesh::AddTriangle(const int *vi, int attr)
{
   elements[NumOfElements++] = new Triangle(vi, attr);
}

void Mesh::AddQuad(const int *vi, int attr)
{
   elements[NumOfElements++] = new Quadrilateral(vi, attr);
}

void Mesh::AddTet(const int *vi, int attr)
{
#ifdef MFEM_USE_MEMALLOC
   Tetrahedron *tet;
   tet = TetMemory.Alloc();
   tet->SetVertices(vi);
   tet->SetAttribute(attr);
   elements[NumOfElements++] = tet;
#else
   elements[NumOfElements++] = new Tetrahedron(vi, attr);
#endif
}

void Mesh::AddWedge(const int *vi, int attr)
{
   elements[NumOfElements++] = new Wedge(vi, attr);
}

void Mesh::AddHex(const int *vi, int attr)
{
   elements[NumOfElements++] = new Hexahedron(vi, attr);
}

void Mesh::AddHexAsTets(const int *vi, int attr)
{
   static const int hex_to_tet[6][4] =
   {
      { 0, 1, 2, 6 }, { 0, 5, 1, 6 }, { 0, 4, 5, 6 },
      { 0, 2, 3, 6 }, { 0, 3, 7, 6 }, { 0, 7, 4, 6 }
   };
   int ti[4];

   for (int i = 0; i < 6; i++)
   {
      for (int j = 0; j < 4; j++)
      {
         ti[j] = vi[hex_to_tet[i][j]];
      }
      AddTet(ti, attr);
   }
}

void Mesh::AddHexAsWedges(const int *vi, int attr)
{
   static const int hex_to_wdg[2][6] =
   {
      { 0, 1, 2, 4, 5, 6 }, { 0, 2, 3, 4, 6, 7 }
   };
   int ti[6];

   for (int i = 0; i < 2; i++)
   {
      for (int j = 0; j < 6; j++)
      {
         ti[j] = vi[hex_to_wdg[i][j]];
      }
      AddWedge(ti, attr);
   }
}

void Mesh::AddBdrSegment(const int *vi, int attr)
{
   boundary[NumOfBdrElements++] = new Segment(vi, attr);
}

void Mesh::AddBdrTriangle(const int *vi, int attr)
{
   boundary[NumOfBdrElements++] = new Triangle(vi, attr);
}

void Mesh::AddBdrQuad(const int *vi, int attr)
{
   boundary[NumOfBdrElements++] = new Quadrilateral(vi, attr);
}

void Mesh::AddBdrQuadAsTriangles(const int *vi, int attr)
{
   static const int quad_to_tri[2][3] = { { 0, 1, 2 }, { 0, 2, 3 } };
   int ti[3];

   for (int i = 0; i < 2; i++)
   {
      for (int j = 0; j < 3; j++)
      {
         ti[j] = vi[quad_to_tri[i][j]];
      }
      AddBdrTriangle(ti, attr);
   }
}

void Mesh::GenerateBoundaryElements()
{
   int i, j;
   Array<int> &be2face = (Dim == 2) ? be_to_edge : be_to_face;

   // GenerateFaces();

   for (i = 0; i < boundary.Size(); i++)
   {
      FreeElement(boundary[i]);
   }

   if (Dim == 3)
   {
      delete bel_to_edge;
      bel_to_edge = NULL;
   }

   // count the 'NumOfBdrElements'
   NumOfBdrElements = 0;
   for (i = 0; i < faces_info.Size(); i++)
   {
      if (faces_info[i].Elem2No < 0) { NumOfBdrElements++; }
   }

   boundary.SetSize(NumOfBdrElements);
   be2face.SetSize(NumOfBdrElements);
   for (j = i = 0; i < faces_info.Size(); i++)
   {
      if (faces_info[i].Elem2No < 0)
      {
         boundary[j] = faces[i]->Duplicate(this);
         be2face[j++] = i;
      }
   }
   // In 3D, 'bel_to_edge' is destroyed but it's not updated.
}

void Mesh::FinalizeCheck()
{
   MFEM_VERIFY(vertices.Size() == NumOfVertices ||
               vertices.Size() == 0,
               "incorrect number of vertices: preallocated: " << vertices.Size()
               << ", actually added: " << NumOfVertices);
   MFEM_VERIFY(elements.Size() == NumOfElements,
               "incorrect number of elements: preallocated: " << elements.Size()
               << ", actually added: " << NumOfElements);
   MFEM_VERIFY(boundary.Size() == NumOfBdrElements,
               "incorrect number of boundary elements: preallocated: "
               << boundary.Size() << ", actually added: " << NumOfBdrElements);
}

void Mesh::FinalizeTriMesh(int generate_edges, int refine, bool fix_orientation)
{
   FinalizeCheck();
   CheckElementOrientation(fix_orientation);

   if (refine)
   {
      MarkTriMeshForRefinement();
   }

   if (generate_edges)
   {
      el_to_edge = new Table;
      NumOfEdges = GetElementToEdgeTable(*el_to_edge, be_to_edge);
      GenerateFaces();
      CheckBdrElementOrientation();
   }
   else
   {
      NumOfEdges = 0;
   }

   NumOfFaces = 0;

   SetAttributes();

   SetMeshGen();
}

void Mesh::FinalizeQuadMesh(int generate_edges, int refine,
                            bool fix_orientation)
{
   FinalizeCheck();
   if (fix_orientation)
   {
      CheckElementOrientation(fix_orientation);
   }

   if (generate_edges)
   {
      el_to_edge = new Table;
      NumOfEdges = GetElementToEdgeTable(*el_to_edge, be_to_edge);
      GenerateFaces();
      CheckBdrElementOrientation();
   }
   else
   {
      NumOfEdges = 0;
   }

   NumOfFaces = 0;

   SetAttributes();

   SetMeshGen();
}


#ifdef MFEM_USE_GECKO
void Mesh::GetGeckoElementReordering(Array<int> &ordering)
{
   Gecko::Graph graph;

   // We will put some accesors in for these later
   Gecko::Functional *functional =
      new Gecko::FunctionalGeometric(); // ordering functional
   unsigned int iterations = 1;         // number of V cycles
   unsigned int window = 2;             // initial window size
   unsigned int period = 1;             // iterations between window increment
   unsigned int seed = 0;               // random number seed

   // Run through all the elements and insert the nodes in the graph for them
   for (int elemid = 0; elemid < GetNE(); ++elemid)
   {
      graph.insert();
   }

   // Run through all the elems and insert arcs to the graph for each element
   // face Indices in Gecko are 1 based hence the +1 on the insertion
   const Table &my_el_to_el = ElementToElementTable();
   for (int elemid = 0; elemid < GetNE(); ++elemid)
   {
      const int *neighid = my_el_to_el.GetRow(elemid);
      for (int i = 0; i < my_el_to_el.RowSize(elemid); ++i)
      {
         graph.insert(elemid + 1,  neighid[i] + 1);
      }
   }

   // Get the reordering from Gecko and copy it into the ordering Array<int>
   graph.order(functional, iterations, window, period, seed);
   ordering.DeleteAll();
   ordering.SetSize(GetNE());
   Gecko::Node::Index NE = GetNE();
   for (Gecko::Node::Index gnodeid = 1; gnodeid <= NE; ++gnodeid)
   {
      ordering[gnodeid - 1] = graph.rank(gnodeid);
   }

   delete functional;
}
#endif


void Mesh::ReorderElements(const Array<int> &ordering, bool reorder_vertices)
{
   if (NURBSext)
   {
      MFEM_WARNING("element reordering of NURBS meshes is not supported.");
      return;
   }
   if (ncmesh)
   {
      MFEM_WARNING("element reordering of non-conforming meshes is not"
                   " supported.");
      return;
   }
   MFEM_VERIFY(ordering.Size() == GetNE(), "invalid reordering array.")

   // Data members that need to be updated:

   // - elements   - reorder of the pointers and the vertex ids if reordering
   //                the vertices
   // - vertices   - if reordering the vertices
   // - boundary   - update the vertex ids, if reordering the vertices
   // - faces      - regenerate
   // - faces_info - regenerate

   // Deleted by DeleteTables():
   // - el_to_edge  - rebuild in 2D and 3D only
   // - el_to_face  - rebuild in 3D only
   // - bel_to_edge - rebuild in 3D only
   // - el_to_el    - no need to rebuild
   // - face_edge   - no need to rebuild
   // - edge_vertex - no need to rebuild

   // - be_to_edge  - 2D only
   // - be_to_face  - 3D only

   // - Nodes

   // Save the locations of the Nodes so we can rebuild them later
   Array<Vector*> old_elem_node_vals;
   FiniteElementSpace *nodes_fes = NULL;
   if (Nodes)
   {
      old_elem_node_vals.SetSize(GetNE());
      nodes_fes = Nodes->FESpace();
      Array<int> old_dofs;
      Vector vals;
      for (int old_elid = 0; old_elid < GetNE(); ++old_elid)
      {
         nodes_fes->GetElementVDofs(old_elid, old_dofs);
         Nodes->GetSubVector(old_dofs, vals);
         old_elem_node_vals[old_elid] = new Vector(vals);
      }
   }

   // Get the newly ordered elements
   Array<Element *> new_elements(GetNE());
   for (int old_elid = 0; old_elid < ordering.Size(); ++old_elid)
   {
      int new_elid = ordering[old_elid];
      new_elements[new_elid] = elements[old_elid];
   }
   mfem::Swap(elements, new_elements);
   new_elements.DeleteAll();

   if (reorder_vertices)
   {
      // Get the new vertex ordering permutation vectors and fill the new
      // vertices
      Array<int> vertex_ordering(GetNV());
      vertex_ordering = -1;
      Array<Vertex> new_vertices(GetNV());
      int new_vertex_ind = 0;
      for (int new_elid = 0; new_elid < GetNE(); ++new_elid)
      {
         int *elem_vert = elements[new_elid]->GetVertices();
         int nv = elements[new_elid]->GetNVertices();
         for (int vi = 0; vi < nv; ++vi)
         {
            int old_vertex_ind = elem_vert[vi];
            if (vertex_ordering[old_vertex_ind] == -1)
            {
               vertex_ordering[old_vertex_ind] = new_vertex_ind;
               new_vertices[new_vertex_ind] = vertices[old_vertex_ind];
               new_vertex_ind++;
            }
         }
      }
      mfem::Swap(vertices, new_vertices);
      new_vertices.DeleteAll();

      // Replace the vertex ids in the elements with the reordered vertex
      // numbers
      for (int new_elid = 0; new_elid < GetNE(); ++new_elid)
      {
         int *elem_vert = elements[new_elid]->GetVertices();
         int nv = elements[new_elid]->GetNVertices();
         for (int vi = 0; vi < nv; ++vi)
         {
            elem_vert[vi] = vertex_ordering[elem_vert[vi]];
         }
      }

      // Replace the vertex ids in the boundary with reordered vertex numbers
      for (int belid = 0; belid < GetNBE(); ++belid)
      {
         int *be_vert = boundary[belid]->GetVertices();
         int nv = boundary[belid]->GetNVertices();
         for (int vi = 0; vi < nv; ++vi)
         {
            be_vert[vi] = vertex_ordering[be_vert[vi]];
         }
      }
   }

   // Destroy tables that need to be rebuild
   DeleteTables();

   if (Dim > 1)
   {
      // generate el_to_edge, be_to_edge (2D), bel_to_edge (3D)
      el_to_edge = new Table;
      NumOfEdges = GetElementToEdgeTable(*el_to_edge, be_to_edge);
   }
   if (Dim > 2)
   {
      // generate el_to_face, be_to_face
      GetElementToFaceTable();
   }
   // Update faces and faces_info
   GenerateFaces();

   // Build the nodes from the saved locations if they were around before
   if (Nodes)
   {
      nodes_fes->Update();
      Array<int> new_dofs;
      for (int old_elid = 0; old_elid < GetNE(); ++old_elid)
      {
         int new_elid = ordering[old_elid];
         nodes_fes->GetElementVDofs(new_elid, new_dofs);
         Nodes->SetSubVector(new_dofs, *(old_elem_node_vals[old_elid]));
         delete old_elem_node_vals[old_elid];
      }
   }
}


void Mesh::MarkForRefinement()
{
   if (meshgen & 1)
   {
      if (Dim == 2)
      {
         MarkTriMeshForRefinement();
      }
      else if (Dim == 3)
      {
         DSTable v_to_v(NumOfVertices);
         GetVertexToVertexTable(v_to_v);
         MarkTetMeshForRefinement(v_to_v);
      }
   }
}

void Mesh::MarkTriMeshForRefinement()
{
   // Mark the longest triangle edge by rotating the indeces so that
   // vertex 0 - vertex 1 is the longest edge in the triangle.
   DenseMatrix pmat;
   for (int i = 0; i < NumOfElements; i++)
   {
      if (elements[i]->GetType() == Element::TRIANGLE)
      {
         GetPointMatrix(i, pmat);
         elements[i]->MarkEdge(pmat);
      }
   }
}

void Mesh::GetEdgeOrdering(DSTable &v_to_v, Array<int> &order)
{
   NumOfEdges = v_to_v.NumberOfEntries();
   order.SetSize(NumOfEdges);
   Array<Pair<double, int> > length_idx(NumOfEdges);

   for (int i = 0; i < NumOfVertices; i++)
   {
      for (DSTable::RowIterator it(v_to_v, i); !it; ++it)
      {
         int j = it.Index();
         length_idx[j].one = GetLength(i, it.Column());
         length_idx[j].two = j;
      }
   }

   // Sort by increasing edge-length.
   length_idx.Sort();

   for (int i = 0; i < NumOfEdges; i++)
   {
      order[length_idx[i].two] = i;
   }
}

void Mesh::MarkTetMeshForRefinement(DSTable &v_to_v)
{
   // Mark the longest tetrahedral edge by rotating the indices so that
   // vertex 0 - vertex 1 is the longest edge in the element.
   Array<int> order;
   GetEdgeOrdering(v_to_v, order);

   for (int i = 0; i < NumOfElements; i++)
   {
      if (elements[i]->GetType() == Element::TETRAHEDRON)
      {
         elements[i]->MarkEdge(v_to_v, order);
      }
   }
   for (int i = 0; i < NumOfBdrElements; i++)
   {
      if (boundary[i]->GetType() == Element::TRIANGLE)
      {
         boundary[i]->MarkEdge(v_to_v, order);
      }
   }
}

void Mesh::PrepareNodeReorder(DSTable **old_v_to_v, Table **old_elem_vert)
{
   if (*old_v_to_v && *old_elem_vert)
   {
      return;
   }

   FiniteElementSpace *fes = Nodes->FESpace();

   if (*old_v_to_v == NULL)
   {
      bool need_v_to_v = false;
      Array<int> dofs;
      for (int i = 0; i < GetNEdges(); i++)
      {
         // Since edge indices may change, we need to permute edge interior dofs
         // any time an edge index changes and there is at least one dof on that
         // edge.
         fes->GetEdgeInteriorDofs(i, dofs);
         if (dofs.Size() > 0)
         {
            need_v_to_v = true;
            break;
         }
      }
      if (need_v_to_v)
      {
         *old_v_to_v = new DSTable(NumOfVertices);
         GetVertexToVertexTable(*(*old_v_to_v));
      }
   }
   if (*old_elem_vert == NULL)
   {
      bool need_elem_vert = false;
      Array<int> dofs;
      for (int i = 0; i < GetNE(); i++)
      {
         // Since element indices do not change, we need to permute element
         // interior dofs only when there are at least 2 interior dofs in an
         // element (assuming the nodal dofs are non-directional).
         fes->GetElementInteriorDofs(i, dofs);
         if (dofs.Size() > 1)
         {
            need_elem_vert = true;
            break;
         }
      }
      if (need_elem_vert)
      {
         *old_elem_vert = new Table;
         (*old_elem_vert)->MakeI(GetNE());
         for (int i = 0; i < GetNE(); i++)
         {
            (*old_elem_vert)->AddColumnsInRow(i, elements[i]->GetNVertices());
         }
         (*old_elem_vert)->MakeJ();
         for (int i = 0; i < GetNE(); i++)
         {
            (*old_elem_vert)->AddConnections(i, elements[i]->GetVertices(),
                                             elements[i]->GetNVertices());
         }
         (*old_elem_vert)->ShiftUpI();
      }
   }
}

void Mesh::DoNodeReorder(DSTable *old_v_to_v, Table *old_elem_vert)
{
   FiniteElementSpace *fes = Nodes->FESpace();
   const FiniteElementCollection *fec = fes->FEColl();
   Array<int> old_dofs, new_dofs;

   // assuming that all edges have the same number of dofs
   if (NumOfEdges) { fes->GetEdgeInteriorDofs(0, old_dofs); }
   const int num_edge_dofs = old_dofs.Size();

   // Save the original nodes
   const Vector onodes = *Nodes;

   // vertex dofs do not need to be moved
   fes->GetVertexDofs(0, old_dofs);
   int offset = NumOfVertices * old_dofs.Size();

   // edge dofs:
   // edge enumeration may be different but edge orientation is the same
   if (num_edge_dofs > 0)
   {
      DSTable new_v_to_v(NumOfVertices);
      GetVertexToVertexTable(new_v_to_v);

      for (int i = 0; i < NumOfVertices; i++)
      {
         for (DSTable::RowIterator it(new_v_to_v, i); !it; ++it)
         {
            const int old_i = (*old_v_to_v)(i, it.Column());
            const int new_i = it.Index();
            if (new_i == old_i) { continue; }

            old_dofs.SetSize(num_edge_dofs);
            new_dofs.SetSize(num_edge_dofs);
            for (int j = 0; j < num_edge_dofs; j++)
            {
               old_dofs[j] = offset + old_i * num_edge_dofs + j;
               new_dofs[j] = offset + new_i * num_edge_dofs + j;
            }
            fes->DofsToVDofs(old_dofs);
            fes->DofsToVDofs(new_dofs);
            for (int j = 0; j < old_dofs.Size(); j++)
            {
               (*Nodes)(new_dofs[j]) = onodes(old_dofs[j]);
            }
         }
      }
      offset += NumOfEdges * num_edge_dofs;
   }

   // face dofs:
   // both enumeration and orientation of the faces may be different
   if (fes->GetNFDofs() > 0)
   {
      // generate the old face-vertex table using the unmodified 'faces'
      Table old_face_vertex;
      old_face_vertex.MakeI(NumOfFaces);
      for (int i = 0; i < NumOfFaces; i++)
      {
         old_face_vertex.AddColumnsInRow(i, faces[i]->GetNVertices());
      }
      old_face_vertex.MakeJ();
      for (int i = 0; i < NumOfFaces; i++)
         old_face_vertex.AddConnections(i, faces[i]->GetVertices(),
                                        faces[i]->GetNVertices());
      old_face_vertex.ShiftUpI();

      // update 'el_to_face', 'be_to_face', 'faces', and 'faces_info'
      STable3D *faces_tbl = GetElementToFaceTable(1);
      GenerateFaces();

      // compute the new face dof offsets
      Array<int> new_fdofs(NumOfFaces+1);
      new_fdofs[0] = 0;
      for (int i = 0; i < NumOfFaces; i++) // i = old face index
      {
         const int *old_v = old_face_vertex.GetRow(i);
         int new_i; // new face index
         switch (old_face_vertex.RowSize(i))
         {
            case 3:
               new_i = (*faces_tbl)(old_v[0], old_v[1], old_v[2]);
               break;
            case 4:
            default:
               new_i = (*faces_tbl)(old_v[0], old_v[1], old_v[2], old_v[3]);
               break;
         }
         fes->GetFaceInteriorDofs(i, old_dofs);
         new_fdofs[new_i+1] = old_dofs.Size();
      }
      new_fdofs.PartialSum();

      // loop over the old face numbers
      for (int i = 0; i < NumOfFaces; i++)
      {
         const int *old_v = old_face_vertex.GetRow(i), *new_v;
         const int *dof_ord;
         int new_i, new_or;
         switch (old_face_vertex.RowSize(i))
         {
            case 3:
               new_i = (*faces_tbl)(old_v[0], old_v[1], old_v[2]);
               new_v = faces[new_i]->GetVertices();
               new_or = GetTriOrientation(old_v, new_v);
               dof_ord = fec->DofOrderForOrientation(Geometry::TRIANGLE, new_or);
               break;
            case 4:
            default:
               new_i = (*faces_tbl)(old_v[0], old_v[1], old_v[2], old_v[3]);
               new_v = faces[new_i]->GetVertices();
               new_or = GetQuadOrientation(old_v, new_v);
               dof_ord = fec->DofOrderForOrientation(Geometry::SQUARE, new_or);
               break;
         }

         fes->GetFaceInteriorDofs(i, old_dofs);
         new_dofs.SetSize(old_dofs.Size());
         for (int j = 0; j < old_dofs.Size(); j++)
         {
            // we assume the dofs are non-directional, i.e. dof_ord[j] is >= 0
            const int old_j = dof_ord[j];
            new_dofs[old_j] = offset + new_fdofs[new_i] + j;
         }
         fes->DofsToVDofs(old_dofs);
         fes->DofsToVDofs(new_dofs);
         for (int j = 0; j < old_dofs.Size(); j++)
         {
            (*Nodes)(new_dofs[j]) = onodes(old_dofs[j]);
         }
      }

      offset += fes->GetNFDofs();
      delete faces_tbl;
   }

   // element dofs:
   // element orientation may be different
   if (old_elem_vert) // have elements with 2 or more dofs
   {
      // matters when the 'fec' is
      // (this code is executed only for triangles/tets)
      // - Pk on triangles, k >= 4
      // - Qk on quads,     k >= 3
      // - Pk on tets,      k >= 5
      // - Qk on hexes,     k >= 3
      // - DG spaces
      // - ...

      // loop over all elements
      for (int i = 0; i < GetNE(); i++)
      {
         const int *old_v = old_elem_vert->GetRow(i);
         const int *new_v = elements[i]->GetVertices();
         const int *dof_ord;
         int new_or;
         const Geometry::Type geom = elements[i]->GetGeometryType();
         switch (geom)
         {
            case Geometry::SEGMENT:
               new_or = (old_v[0] == new_v[0]) ? +1 : -1;
               break;
            case Geometry::TRIANGLE:
               new_or = GetTriOrientation(old_v, new_v);
               break;
            case Geometry::SQUARE:
               new_or = GetQuadOrientation(old_v, new_v);
               break;
            default:
               new_or = 0;
               MFEM_ABORT(Geometry::Name[geom] << " elements (" << fec->Name()
                          << " FE collection) are not supported yet!");
               break;
         }
         dof_ord = fec->DofOrderForOrientation(geom, new_or);
         MFEM_VERIFY(dof_ord != NULL,
                     "FE collection '" << fec->Name()
                     << "' does not define reordering for "
                     << Geometry::Name[geom] << " elements!");
         fes->GetElementInteriorDofs(i, old_dofs);
         new_dofs.SetSize(old_dofs.Size());
         for (int j = 0; j < new_dofs.Size(); j++)
         {
            // we assume the dofs are non-directional, i.e. dof_ord[j] is >= 0
            const int old_j = dof_ord[j];
            new_dofs[old_j] = offset + j;
         }
         offset += new_dofs.Size();
         fes->DofsToVDofs(old_dofs);
         fes->DofsToVDofs(new_dofs);
         for (int j = 0; j < old_dofs.Size(); j++)
         {
            (*Nodes)(new_dofs[j]) = onodes(old_dofs[j]);
         }
      }
   }

   // Update Tables, faces, etc
   if (Dim > 2)
   {
      if (fes->GetNFDofs() == 0)
      {
         // needed for FE spaces that have face dofs, even if
         // the 'Nodes' do not have face dofs.
         GetElementToFaceTable();
         GenerateFaces();
      }
      CheckBdrElementOrientation();
   }
   if (el_to_edge)
   {
      // update 'el_to_edge', 'be_to_edge' (2D), 'bel_to_edge' (3D)
      NumOfEdges = GetElementToEdgeTable(*el_to_edge, be_to_edge);
      if (Dim == 2)
      {
         // update 'faces' and 'faces_info'
         GenerateFaces();
         CheckBdrElementOrientation();
      }
   }
   // To force FE space update, we need to increase 'sequence':
   sequence++;
   last_operation = Mesh::NONE;
   fes->Update(false); // want_transform = false
   Nodes->Update(); // just needed to update Nodes->sequence
}

void Mesh::FinalizeTetMesh(int generate_edges, int refine, bool fix_orientation)
{
   FinalizeCheck();
   CheckElementOrientation(fix_orientation);

   if (NumOfBdrElements == 0)
   {
      GetElementToFaceTable();
      GenerateFaces();
      GenerateBoundaryElements();
   }

   if (refine)
   {
      DSTable v_to_v(NumOfVertices);
      GetVertexToVertexTable(v_to_v);
      MarkTetMeshForRefinement(v_to_v);
   }

   GetElementToFaceTable();
   GenerateFaces();

   CheckBdrElementOrientation();

   if (generate_edges == 1)
   {
      el_to_edge = new Table;
      NumOfEdges = GetElementToEdgeTable(*el_to_edge, be_to_edge);
   }
   else
   {
      el_to_edge = NULL;  // Not really necessary -- InitTables was called
      bel_to_edge = NULL;
      NumOfEdges = 0;
   }

   SetAttributes();

   SetMeshGen();
}

void Mesh::FinalizeWedgeMesh(int generate_edges, int refine,
                             bool fix_orientation)
{
   FinalizeCheck();
   CheckElementOrientation(fix_orientation);

   if (NumOfBdrElements == 0)
   {
      GetElementToFaceTable();
      GenerateFaces();
      GenerateBoundaryElements();
   }

   GetElementToFaceTable();
   GenerateFaces();

   CheckBdrElementOrientation();

   if (generate_edges == 1)
   {
      el_to_edge = new Table;
      NumOfEdges = GetElementToEdgeTable(*el_to_edge, be_to_edge);
   }
   else
   {
      el_to_edge = NULL;  // Not really necessary -- InitTables was called
      bel_to_edge = NULL;
      NumOfEdges = 0;
   }

   SetAttributes();

   SetMeshGen();
}

void Mesh::FinalizeHexMesh(int generate_edges, int refine, bool fix_orientation)
{
   FinalizeCheck();
   CheckElementOrientation(fix_orientation);

   GetElementToFaceTable();
   GenerateFaces();

   if (NumOfBdrElements == 0)
   {
      GenerateBoundaryElements();
   }

   CheckBdrElementOrientation();

   if (generate_edges)
   {
      el_to_edge = new Table;
      NumOfEdges = GetElementToEdgeTable(*el_to_edge, be_to_edge);
   }
   else
   {
      NumOfEdges = 0;
   }

   SetAttributes();

   SetMeshGen();
}

void Mesh::FinalizeMesh(int refine, bool fix_orientation)
{
   FinalizeTopology();

   Finalize(refine, fix_orientation);
}

void Mesh::FinalizeTopology()
{
   // Requirements: the following should be defined:
   //   1) Dim
   //   2) NumOfElements, elements
   //   3) NumOfBdrElements, boundary
   //   4) NumOfVertices
   // Optional:
   //   2) ncmesh may be defined
   //   3) el_to_edge may be allocated (it will be re-computed)

   FinalizeCheck();
   bool generate_edges = true;

   if (spaceDim == 0) { spaceDim = Dim; }
   if (ncmesh) { ncmesh->spaceDim = spaceDim; }

   // set the mesh type: 'meshgen', ...
   SetMeshGen();

   // generate the faces
   if (Dim > 2)
   {
      GetElementToFaceTable();
      GenerateFaces();
      if (NumOfBdrElements == 0)
      {
         GenerateBoundaryElements();
         GetElementToFaceTable(); // update be_to_face
      }
   }
   else
   {
      NumOfFaces = 0;
   }

   // generate edges if requested
   if (Dim > 1 && generate_edges)
   {
      // el_to_edge may already be allocated (P2 VTK meshes)
      if (!el_to_edge) { el_to_edge = new Table; }
      NumOfEdges = GetElementToEdgeTable(*el_to_edge, be_to_edge);
      if (Dim == 2)
      {
         GenerateFaces(); // 'Faces' in 2D refers to the edges
         if (NumOfBdrElements == 0)
         {
            GenerateBoundaryElements();
         }
      }
   }
   else
   {
      NumOfEdges = 0;
   }

   if (Dim == 1)
   {
      GenerateFaces();
   }

   if (ncmesh)
   {
      // tell NCMesh the numbering of edges/faces
      ncmesh->OnMeshUpdated(this);

      // update faces_info with NC relations
      GenerateNCFaceInfo();
   }

   // generate the arrays 'attributes' and 'bdr_attributes'
   SetAttributes();
}

void Mesh::Finalize(bool refine, bool fix_orientation)
{
   if (NURBSext || ncmesh)
   {
      MFEM_ASSERT(CheckElementOrientation(false) == 0, "");
      MFEM_ASSERT(CheckBdrElementOrientation() == 0, "");
      return;
   }

   // Requirements:
   //  1) FinalizeTopology() or equivalent was called
   //  2) if (Nodes == NULL), vertices must be defined
   //  3) if (Nodes != NULL), Nodes must be defined

   const bool check_orientation = true; // for regular elements, not boundary
   const bool curved = (Nodes != NULL);
   const bool may_change_topology =
      ( refine && (Dim > 1 && (meshgen & 1)) ) ||
      ( check_orientation && fix_orientation &&
        (Dim == 2 || (Dim == 3 && (meshgen & 1))) );

   DSTable *old_v_to_v = NULL;
   Table *old_elem_vert = NULL;

   if (curved && may_change_topology)
   {
      PrepareNodeReorder(&old_v_to_v, &old_elem_vert);
   }

   if (check_orientation)
   {
      // check and optionally fix element orientation
      CheckElementOrientation(fix_orientation);
   }
   if (refine)
   {
      MarkForRefinement();   // may change topology!
   }

   if (may_change_topology)
   {
      if (curved)
      {
         DoNodeReorder(old_v_to_v, old_elem_vert); // updates the mesh topology
         delete old_elem_vert;
         delete old_v_to_v;
      }
      else
      {
         FinalizeTopology(); // Re-computes some data unnecessarily.
      }

      // TODO: maybe introduce Mesh::NODE_REORDER operation and FESpace::
      // NodeReorderMatrix and do Nodes->Update() instead of DoNodeReorder?
   }

   // check and fix boundary element orientation
   CheckBdrElementOrientation();

#ifdef MFEM_DEBUG
   // For non-orientable surfaces/manifolds, the check below will fail, so we
   // only perform it when Dim == spaceDim.
   if (Dim >= 2 && Dim == spaceDim)
   {
      const int num_faces = GetNumFaces();
      for (int i = 0; i < num_faces; i++)
      {
         MFEM_VERIFY(faces_info[i].Elem2No < 0 ||
                     faces_info[i].Elem2Inf%2 != 0, "invalid mesh topology");
      }
   }
#endif
}

void Mesh::Make3D(int nx, int ny, int nz, Element::Type type,
                  int generate_edges, double sx, double sy, double sz)
{
   int x, y, z;

   int NVert, NElem, NBdrElem;

   NVert = (nx+1) * (ny+1) * (nz+1);
   NElem = nx * ny * nz;
   NBdrElem = 2*(nx*ny+nx*nz+ny*nz);
   if (type == Element::TETRAHEDRON)
   {
      NElem *= 6;
      NBdrElem *= 2;
   }
   else if (type == Element::WEDGE)
   {
      NElem *= 2;
      NBdrElem += 2*nx*ny;
   }

   InitMesh(3, 3, NVert, NElem, NBdrElem);

   double coord[3];
   int ind[8];

   // Sets vertices and the corresponding coordinates
   for (z = 0; z <= nz; z++)
   {
      coord[2] = ((double) z / nz) * sz;
      for (y = 0; y <= ny; y++)
      {
         coord[1] = ((double) y / ny) * sy;
         for (x = 0; x <= nx; x++)
         {
            coord[0] = ((double) x / nx) * sx;
            AddVertex(coord);
         }
      }
   }

#define VTX(XC, YC, ZC) ((XC)+((YC)+(ZC)*(ny+1))*(nx+1))

   // Sets elements and the corresponding indices of vertices
   for (z = 0; z < nz; z++)
   {
      for (y = 0; y < ny; y++)
      {
         for (x = 0; x < nx; x++)
         {
            ind[0] = VTX(x  , y  , z  );
            ind[1] = VTX(x+1, y  , z  );
            ind[2] = VTX(x+1, y+1, z  );
            ind[3] = VTX(x  , y+1, z  );
            ind[4] = VTX(x  , y  , z+1);
            ind[5] = VTX(x+1, y  , z+1);
            ind[6] = VTX(x+1, y+1, z+1);
            ind[7] = VTX(x  , y+1, z+1);
            if (type == Element::TETRAHEDRON)
            {
               AddHexAsTets(ind, 1);
            }
            else if (type == Element::WEDGE)
            {
               AddHexAsWedges(ind, 1);
            }
            else
            {
               AddHex(ind, 1);
            }
         }
      }
   }

   // Sets boundary elements and the corresponding indices of vertices
   // bottom, bdr. attribute 1
   for (y = 0; y < ny; y++)
      for (x = 0; x < nx; x++)
      {
         ind[0] = VTX(x  , y  , 0);
         ind[1] = VTX(x  , y+1, 0);
         ind[2] = VTX(x+1, y+1, 0);
         ind[3] = VTX(x+1, y  , 0);
         if (type == Element::TETRAHEDRON)
         {
            AddBdrQuadAsTriangles(ind, 1);
         }
         else if (type == Element::WEDGE)
         {
            AddBdrQuadAsTriangles(ind, 1);
         }
         else
         {
            AddBdrQuad(ind, 1);
         }
      }
   // top, bdr. attribute 6
   for (y = 0; y < ny; y++)
      for (x = 0; x < nx; x++)
      {
         ind[0] = VTX(x  , y  , nz);
         ind[1] = VTX(x+1, y  , nz);
         ind[2] = VTX(x+1, y+1, nz);
         ind[3] = VTX(x  , y+1, nz);
         if (type == Element::TETRAHEDRON)
         {
            AddBdrQuadAsTriangles(ind, 6);
         }
         else if (type == Element::WEDGE)
         {
            AddBdrQuadAsTriangles(ind, 1);
         }
         else
         {
            AddBdrQuad(ind, 6);
         }
      }
   // left, bdr. attribute 5
   for (z = 0; z < nz; z++)
      for (y = 0; y < ny; y++)
      {
         ind[0] = VTX(0  , y  , z  );
         ind[1] = VTX(0  , y  , z+1);
         ind[2] = VTX(0  , y+1, z+1);
         ind[3] = VTX(0  , y+1, z  );
         if (type == Element::TETRAHEDRON)
         {
            AddBdrQuadAsTriangles(ind, 5);
         }
         else
         {
            AddBdrQuad(ind, 5);
         }
      }
   // right, bdr. attribute 3
   for (z = 0; z < nz; z++)
      for (y = 0; y < ny; y++)
      {
         ind[0] = VTX(nx, y  , z  );
         ind[1] = VTX(nx, y+1, z  );
         ind[2] = VTX(nx, y+1, z+1);
         ind[3] = VTX(nx, y  , z+1);
         if (type == Element::TETRAHEDRON)
         {
            AddBdrQuadAsTriangles(ind, 3);
         }
         else
         {
            AddBdrQuad(ind, 3);
         }
      }
   // front, bdr. attribute 2
   for (x = 0; x < nx; x++)
      for (z = 0; z < nz; z++)
      {
         ind[0] = VTX(x  , 0, z  );
         ind[1] = VTX(x+1, 0, z  );
         ind[2] = VTX(x+1, 0, z+1);
         ind[3] = VTX(x  , 0, z+1);
         if (type == Element::TETRAHEDRON)
         {
            AddBdrQuadAsTriangles(ind, 2);
         }
         else
         {
            AddBdrQuad(ind, 2);
         }
      }
   // back, bdr. attribute 4
   for (x = 0; x < nx; x++)
      for (z = 0; z < nz; z++)
      {
         ind[0] = VTX(x  , ny, z  );
         ind[1] = VTX(x  , ny, z+1);
         ind[2] = VTX(x+1, ny, z+1);
         ind[3] = VTX(x+1, ny, z  );
         if (type == Element::TETRAHEDRON)
         {
            AddBdrQuadAsTriangles(ind, 4);
         }
         else
         {
            AddBdrQuad(ind, 4);
         }
      }

#if 0
   ofstream test_stream("debug.mesh");
   Print(test_stream);
   test_stream.close();
#endif

   FinalizeTopology();

   // Finalize(...) can be called after this method, if needed
}

void Mesh::Make2D(int nx, int ny, Element::Type type, int generate_edges,
                  double sx, double sy)
{
   int i, j, k;

   SetEmpty();

   Dim = spaceDim = 2;

   // Creates quadrilateral mesh
   if (type == Element::QUADRILATERAL)
   {
      NumOfVertices = (nx+1) * (ny+1);
      NumOfElements = nx * ny;
      NumOfBdrElements = 2 * nx + 2 * ny;

      vertices.SetSize(NumOfVertices);
      elements.SetSize(NumOfElements);
      boundary.SetSize(NumOfBdrElements);

      double cx, cy;
      int ind[4];

      // Sets vertices and the corresponding coordinates
      k = 0;
      for (j = 0; j < ny+1; j++)
      {
         cy = ((double) j / ny) * sy;
         for (i = 0; i < nx+1; i++)
         {
            cx = ((double) i / nx) * sx;
            vertices[k](0) = cx;
            vertices[k](1) = cy;
            k++;
         }
      }

      // Sets elements and the corresponding indices of vertices
      k = 0;
      for (j = 0; j < ny; j++)
      {
         for (i = 0; i < nx; i++)
         {
            ind[0] = i + j*(nx+1);
            ind[1] = i + 1 +j*(nx+1);
            ind[2] = i + 1 + (j+1)*(nx+1);
            ind[3] = i + (j+1)*(nx+1);
            elements[k] = new Quadrilateral(ind);
            k++;
         }
      }

      // Sets boundary elements and the corresponding indices of vertices
      int m = (nx+1)*ny;
      for (i = 0; i < nx; i++)
      {
         boundary[i] = new Segment(i, i+1, 1);
         boundary[nx+i] = new Segment(m+i+1, m+i, 3);
      }
      m = nx+1;
      for (j = 0; j < ny; j++)
      {
         boundary[2*nx+j] = new Segment((j+1)*m, j*m, 4);
         boundary[2*nx+ny+j] = new Segment(j*m+nx, (j+1)*m+nx, 2);
      }
   }
   // Creates triangular mesh
   else if (type == Element::TRIANGLE)
   {
      NumOfVertices = (nx+1) * (ny+1);
      NumOfElements = 2 * nx * ny;
      NumOfBdrElements = 2 * nx + 2 * ny;

      vertices.SetSize(NumOfVertices);
      elements.SetSize(NumOfElements);
      boundary.SetSize(NumOfBdrElements);

      double cx, cy;
      int ind[3];

      // Sets vertices and the corresponding coordinates
      k = 0;
      for (j = 0; j < ny+1; j++)
      {
         cy = ((double) j / ny) * sy;
         for (i = 0; i < nx+1; i++)
         {
            cx = ((double) i / nx) * sx;
            vertices[k](0) = cx;
            vertices[k](1) = cy;
            k++;
         }
      }

      // Sets the elements and the corresponding indices of vertices
      k = 0;
      for (j = 0; j < ny; j++)
      {
         for (i = 0; i < nx; i++)
         {
            ind[0] = i + j*(nx+1);
            ind[1] = i + 1 + (j+1)*(nx+1);
            ind[2] = i + (j+1)*(nx+1);
            elements[k] = new Triangle(ind);
            k++;
            ind[1] = i + 1 + j*(nx+1);
            ind[2] = i + 1 + (j+1)*(nx+1);
            elements[k] = new Triangle(ind);
            k++;
         }
      }

      // Sets boundary elements and the corresponding indices of vertices
      int m = (nx+1)*ny;
      for (i = 0; i < nx; i++)
      {
         boundary[i] = new Segment(i, i+1, 1);
         boundary[nx+i] = new Segment(m+i+1, m+i, 3);
      }
      m = nx+1;
      for (j = 0; j < ny; j++)
      {
         boundary[2*nx+j] = new Segment((j+1)*m, j*m, 4);
         boundary[2*nx+ny+j] = new Segment(j*m+nx, (j+1)*m+nx, 2);
      }

      // MarkTriMeshForRefinement(); // done in Finalize(...)
   }
   else
   {
      MFEM_ABORT("Unsupported element type.");
   }

   SetMeshGen();
   CheckElementOrientation();

   if (generate_edges == 1)
   {
      el_to_edge = new Table;
      NumOfEdges = GetElementToEdgeTable(*el_to_edge, be_to_edge);
      GenerateFaces();
      CheckBdrElementOrientation();
   }
   else
   {
      NumOfEdges = 0;
   }

   NumOfFaces = 0;

   attributes.Append(1);
   bdr_attributes.Append(1); bdr_attributes.Append(2);
   bdr_attributes.Append(3); bdr_attributes.Append(4);

   // Finalize(...) can be called after this method, if needed
}

void Mesh::Make1D(int n, double sx)
{
   int j, ind[1];

   SetEmpty();

   Dim = 1;
   spaceDim = 1;

   NumOfVertices = n + 1;
   NumOfElements = n;
   NumOfBdrElements = 2;
   vertices.SetSize(NumOfVertices);
   elements.SetSize(NumOfElements);
   boundary.SetSize(NumOfBdrElements);

   // Sets vertices and the corresponding coordinates
   for (j = 0; j < n+1; j++)
   {
      vertices[j](0) = ((double) j / n) * sx;
   }

   // Sets elements and the corresponding indices of vertices
   for (j = 0; j < n; j++)
   {
      elements[j] = new Segment(j, j+1, 1);
   }

   // Sets the boundary elements
   ind[0] = 0;
   boundary[0] = new Point(ind, 1);
   ind[0] = n;
   boundary[1] = new Point(ind, 2);

   NumOfEdges = 0;
   NumOfFaces = 0;

   SetMeshGen();
   GenerateFaces();

   attributes.Append(1);
   bdr_attributes.Append(1); bdr_attributes.Append(2);
}

Mesh::Mesh(const Mesh &mesh, bool copy_nodes)
{
   Dim = mesh.Dim;
   spaceDim = mesh.spaceDim;

   NumOfVertices = mesh.NumOfVertices;
   NumOfElements = mesh.NumOfElements;
   NumOfBdrElements = mesh.NumOfBdrElements;
   NumOfEdges = mesh.NumOfEdges;
   NumOfFaces = mesh.NumOfFaces;

   meshgen = mesh.meshgen;
   mesh_geoms = mesh.mesh_geoms;

   // Create the new Mesh instance without a record of its refinement history
   sequence = 0;
   last_operation = Mesh::NONE;

   // Duplicate the elements
   elements.SetSize(NumOfElements);
   for (int i = 0; i < NumOfElements; i++)
   {
      elements[i] = mesh.elements[i]->Duplicate(this);
   }

   // Copy the vertices
   mesh.vertices.Copy(vertices);

   // Duplicate the boundary
   boundary.SetSize(NumOfBdrElements);
   for (int i = 0; i < NumOfBdrElements; i++)
   {
      boundary[i] = mesh.boundary[i]->Duplicate(this);
   }

   // Copy the element-to-face Table, el_to_face
   el_to_face = (mesh.el_to_face) ? new Table(*mesh.el_to_face) : NULL;

   // Copy the boundary-to-face Array, be_to_face.
   mesh.be_to_face.Copy(be_to_face);

   // Copy the element-to-edge Table, el_to_edge
   el_to_edge = (mesh.el_to_edge) ? new Table(*mesh.el_to_edge) : NULL;

   // Copy the boudary-to-edge Table, bel_to_edge (3D)
   bel_to_edge = (mesh.bel_to_edge) ? new Table(*mesh.bel_to_edge) : NULL;

   // Copy the boudary-to-edge Array, be_to_edge (2D)
   mesh.be_to_edge.Copy(be_to_edge);

   // Duplicate the faces and faces_info.
   faces.SetSize(mesh.faces.Size());
   for (int i = 0; i < faces.Size(); i++)
   {
      Element *face = mesh.faces[i]; // in 1D the faces are NULL
      faces[i] = (face) ? face->Duplicate(this) : NULL;
   }
   mesh.faces_info.Copy(faces_info);
   mesh.nc_faces_info.Copy(nc_faces_info);

   // Do NOT copy the element-to-element Table, el_to_el
   el_to_el = NULL;

   // Do NOT copy the face-to-edge Table, face_edge
   face_edge = NULL;

   // Copy the edge-to-vertex Table, edge_vertex
   edge_vertex = (mesh.edge_vertex) ? new Table(*mesh.edge_vertex) : NULL;

   // Copy the attributes and bdr_attributes
   mesh.attributes.Copy(attributes);
   mesh.bdr_attributes.Copy(bdr_attributes);

   // Deep copy the NURBSExtension.
#ifdef MFEM_USE_MPI
   ParNURBSExtension *pNURBSext =
      dynamic_cast<ParNURBSExtension *>(mesh.NURBSext);
   if (pNURBSext)
   {
      NURBSext = new ParNURBSExtension(*pNURBSext);
   }
   else
#endif
   {
      NURBSext = mesh.NURBSext ? new NURBSExtension(*mesh.NURBSext) : NULL;
   }

   // Deep copy the NCMesh.
#ifdef MFEM_USE_MPI
   if (dynamic_cast<const ParMesh*>(&mesh))
   {
      ncmesh = NULL; // skip; will be done in ParMesh copy ctor
   }
   else
#endif
   {
      ncmesh = mesh.ncmesh ? new NCMesh(*mesh.ncmesh) : NULL;
   }

   // Duplicate the Nodes, including the FiniteElementCollection and the
   // FiniteElementSpace
   if (mesh.Nodes && copy_nodes)
   {
      FiniteElementSpace *fes = mesh.Nodes->FESpace();
      const FiniteElementCollection *fec = fes->FEColl();
      FiniteElementCollection *fec_copy =
         FiniteElementCollection::New(fec->Name());
      FiniteElementSpace *fes_copy =
         new FiniteElementSpace(*fes, this, fec_copy);
      Nodes = new GridFunction(fes_copy);
      Nodes->MakeOwner(fec_copy);
      *Nodes = *mesh.Nodes;
      own_nodes = 1;
   }
   else
   {
      Nodes = mesh.Nodes;
      own_nodes = 0;
   }
}

Mesh::Mesh(const char *filename, int generate_edges, int refine,
           bool fix_orientation)
{
   // Initialization as in the default constructor
   SetEmpty();

   named_ifgzstream imesh(filename);
   if (!imesh)
   {
      // Abort with an error message.
      MFEM_ABORT("Mesh file not found: " << filename << '\n');
   }
   else
   {
      Load(imesh, generate_edges, refine, fix_orientation);
   }
}

Mesh::Mesh(std::istream &input, int generate_edges, int refine,
           bool fix_orientation)
{
   SetEmpty();
   Load(input, generate_edges, refine, fix_orientation);
}

void Mesh::ChangeVertexDataOwnership(double *vertex_data, int len_vertex_data,
                                     bool zerocopy)
{
   // A dimension of 3 is now required since we use mfem::Vertex objects as PODs
   // and these object have a hardcoded double[3] entry
   MFEM_VERIFY(len_vertex_data >= NumOfVertices * 3,
               "Not enough vertices in external array : "
               "len_vertex_data = "<< len_vertex_data << ", "
               "NumOfVertices * 3 = " << NumOfVertices * 3);
   // Allow multiple calls to this method with the same vertex_data
   if (vertex_data == (double *)(vertices.GetData()))
   {
      MFEM_ASSERT(!vertices.OwnsData(), "invalid ownership");
      return;
   }
   if (!zerocopy)
   {
      memcpy(vertex_data, vertices.GetData(),
             NumOfVertices * 3 * sizeof(double));
   }
   // Vertex is POD double[3]
   vertices.MakeRef(reinterpret_cast<Vertex*>(vertex_data), NumOfVertices);
}

Mesh::Mesh(double *_vertices, int num_vertices,
           int *element_indices, Geometry::Type element_type,
           int *element_attributes, int num_elements,
           int *boundary_indices, Geometry::Type boundary_type,
           int *boundary_attributes, int num_boundary_elements,
           int dimension, int space_dimension)
{
   if (space_dimension == -1)
   {
      space_dimension = dimension;
   }

   InitMesh(dimension, space_dimension, /*num_vertices*/ 0, num_elements,
            num_boundary_elements);

   int element_index_stride = Geometry::NumVerts[element_type];
   int boundary_index_stride = num_boundary_elements > 0 ?
                               Geometry::NumVerts[boundary_type] : 0;

   // assuming Vertex is POD
   vertices.MakeRef(reinterpret_cast<Vertex*>(_vertices), num_vertices);
   NumOfVertices = num_vertices;

   for (int i = 0; i < num_elements; i++)
   {
      elements[i] = NewElement(element_type);
      elements[i]->SetVertices(element_indices + i * element_index_stride);
      elements[i]->SetAttribute(element_attributes[i]);
   }
   NumOfElements = num_elements;

   for (int i = 0; i < num_boundary_elements; i++)
   {
      boundary[i] = NewElement(boundary_type);
      boundary[i]->SetVertices(boundary_indices + i * boundary_index_stride);
      boundary[i]->SetAttribute(boundary_attributes[i]);
   }
   NumOfBdrElements = num_boundary_elements;

   FinalizeTopology();
}

Element *Mesh::NewElement(int geom)
{
   switch (geom)
   {
      case Geometry::POINT:     return (new Point);
      case Geometry::SEGMENT:   return (new Segment);
      case Geometry::TRIANGLE:  return (new Triangle);
      case Geometry::SQUARE:    return (new Quadrilateral);
      case Geometry::TETRAHEDRON:
#ifdef MFEM_USE_MEMALLOC
         return TetMemory.Alloc();
#else
         return (new Tetrahedron);
#endif
      case Geometry::CUBE:      return (new Hexahedron);
      case Geometry::PRISM:     return (new Wedge);
      default:
         MFEM_ABORT("invalid Geometry::Type, geom = " << geom);
   }

   return NULL;
}

Element *Mesh::ReadElementWithoutAttr(std::istream &input)
{
   int geom, nv, *v;
   Element *el;

   input >> geom;
   el = NewElement(geom);
   MFEM_VERIFY(el, "Unsupported element type: " << geom);
   nv = el->GetNVertices();
   v  = el->GetVertices();
   for (int i = 0; i < nv; i++)
   {
      input >> v[i];
   }

   return el;
}

void Mesh::PrintElementWithoutAttr(const Element *el, std::ostream &out)
{
   out << el->GetGeometryType();
   const int nv = el->GetNVertices();
   const int *v = el->GetVertices();
   for (int j = 0; j < nv; j++)
   {
      out << ' ' << v[j];
   }
   out << '\n';
}

Element *Mesh::ReadElement(std::istream &input)
{
   int attr;
   Element *el;

   input >> attr;
   el = ReadElementWithoutAttr(input);
   el->SetAttribute(attr);

   return el;
}

void Mesh::PrintElement(const Element *el, std::ostream &out)
{
   out << el->GetAttribute() << ' ';
   PrintElementWithoutAttr(el, out);
}

void Mesh::SetMeshGen()
{
   meshgen = mesh_geoms = 0;
   for (int i = 0; i < NumOfElements; i++)
   {
      const Element::Type type = GetElement(i)->GetType();
      switch (type)
      {
         case Element::TETRAHEDRON:
            mesh_geoms |= (1 << Geometry::TETRAHEDRON);
         case Element::TRIANGLE:
            mesh_geoms |= (1 << Geometry::TRIANGLE);
         case Element::SEGMENT:
            mesh_geoms |= (1 << Geometry::SEGMENT);
         case Element::POINT:
            mesh_geoms |= (1 << Geometry::POINT);
            meshgen |= 1;
            break;

         case Element::HEXAHEDRON:
            mesh_geoms |= (1 << Geometry::CUBE);
         case Element::QUADRILATERAL:
            mesh_geoms |= (1 << Geometry::SQUARE);
            mesh_geoms |= (1 << Geometry::SEGMENT);
            mesh_geoms |= (1 << Geometry::POINT);
            meshgen |= 2;
            break;

         case Element::WEDGE:
            mesh_geoms |= (1 << Geometry::PRISM);
            mesh_geoms |= (1 << Geometry::SQUARE);
            mesh_geoms |= (1 << Geometry::TRIANGLE);
            mesh_geoms |= (1 << Geometry::SEGMENT);
            mesh_geoms |= (1 << Geometry::POINT);
            meshgen |= 4;
            break;

         default:
            MFEM_ABORT("invalid element type: " << type);
            break;
      }
   }
}

void Mesh::Loader(std::istream &input, int generate_edges,
                  std::string parse_tag)
{
   int curved = 0, read_gf = 1;
   bool finalize_topo = true;

   if (!input)
   {
      MFEM_ABORT("Input stream is not open");
   }

   Clear();

   string mesh_type;
   input >> ws;
   getline(input, mesh_type);
   filter_dos(mesh_type);

   // MFEM's native mesh formats
   bool mfem_v10 = (mesh_type == "MFEM mesh v1.0");
   bool mfem_v11 = (mesh_type == "MFEM mesh v1.1");
   bool mfem_v12 = (mesh_type == "MFEM mesh v1.2");
   if (mfem_v10 || mfem_v11 || mfem_v12) // MFEM's own mesh formats
   {
      // Formats mfem_v12 and newer have a tag indicating the end of the mesh
      // section in the stream. A user provided parse tag can also be provided
      // via the arguments. For example, if this is called from parallel mesh
      // object, it can indicate to read until parallel mesh section begins.
      if ( mfem_v12 && parse_tag.empty() )
      {
         parse_tag = "mfem_mesh_end";
      }
      ReadMFEMMesh(input, mfem_v11, curved);
   }
   else if (mesh_type == "linemesh") // 1D mesh
   {
      ReadLineMesh(input);
   }
   else if (mesh_type == "areamesh2" || mesh_type == "curved_areamesh2")
   {
      if (mesh_type == "curved_areamesh2")
      {
         curved = 1;
      }
      ReadNetgen2DMesh(input, curved);
   }
   else if (mesh_type == "NETGEN" || mesh_type == "NETGEN_Neutral_Format")
   {
      ReadNetgen3DMesh(input);
   }
   else if (mesh_type == "TrueGrid")
   {
      ReadTrueGridMesh(input);
   }
   else if (mesh_type == "# vtk DataFile Version 3.0" ||
            mesh_type == "# vtk DataFile Version 2.0") // VTK
   {
      ReadVTKMesh(input, curved, read_gf, finalize_topo);
   }
   else if (mesh_type == "MFEM NURBS mesh v1.0")
   {
      ReadNURBSMesh(input, curved, read_gf);
   }
   else if (mesh_type == "MFEM INLINE mesh v1.0")
   {
      ReadInlineMesh(input, generate_edges);
      return; // done with inline mesh construction
   }
   else if (mesh_type == "$MeshFormat") // Gmsh
   {
      ReadGmshMesh(input);
   }
   else if
   ((mesh_type.size() > 2 &&
     mesh_type[0] == 'C' && mesh_type[1] == 'D' && mesh_type[2] == 'F') ||
    (mesh_type.size() > 3 &&
     mesh_type[1] == 'H' && mesh_type[2] == 'D' && mesh_type[3] == 'F'))
   {
      named_ifgzstream *mesh_input = dynamic_cast<named_ifgzstream *>(&input);
      if (mesh_input)
      {
#ifdef MFEM_USE_NETCDF
         ReadCubit(mesh_input->filename, curved, read_gf);
#else
         MFEM_ABORT("NetCDF support requires configuration with"
                    " MFEM_USE_NETCDF=YES");
         return;
#endif
      }
      else
      {
         MFEM_ABORT("Can not determine Cubit mesh filename!"
                    " Use mfem::named_ifgzstream for input.");
         return;
      }
   }
   else
   {
      MFEM_ABORT("Unknown input mesh format: " << mesh_type);
      return;
   }

   // at this point the following should be defined:
   //  1) Dim
   //  2) NumOfElements, elements
   //  3) NumOfBdrElements, boundary
   //  4) NumOfVertices, with allocated space in vertices
   //  5) curved
   //  5a) if curved == 0, vertices must be defined
   //  5b) if curved != 0 and read_gf != 0,
   //         'input' must point to a GridFunction
   //  5c) if curved != 0 and read_gf == 0,
   //         vertices and Nodes must be defined
   // optional:
   //  1) el_to_edge may be allocated (as in the case of P2 VTK meshes)
   //  2) ncmesh may be allocated

   // FinalizeTopology() will:
   // - assume that generate_edges is true
   // - assume that refine is false
   // - does not check the orientation of regular and boundary elements
   if (finalize_topo)
   {
      FinalizeTopology();
   }

   if (curved && read_gf)
   {
      Nodes = new GridFunction(this, input);
      own_nodes = 1;
      spaceDim = Nodes->VectorDim();
      if (ncmesh) { ncmesh->spaceDim = spaceDim; }
      // Set the 'vertices' from the 'Nodes'
      for (int i = 0; i < spaceDim; i++)
      {
         Vector vert_val;
         Nodes->GetNodalValues(vert_val, i+1);
         for (int j = 0; j < NumOfVertices; j++)
         {
            vertices[j](i) = vert_val(j);
         }
      }
   }

   // If a parse tag was supplied, keep reading the stream until the tag is
   // encountered.
   if (mfem_v12)
   {
      string line;
      do
      {
         skip_comment_lines(input, '#');
         MFEM_VERIFY(input.good(), "Required mesh-end tag not found");
         getline(input, line);
         filter_dos(line);
         // mfem v1.2 may not have parse_tag in it, e.g. if trying to read a
         // serial mfem v1.2 mesh as parallel with "mfem_serial_mesh_end" as
         // parse_tag. That's why, regardless of parse_tag, we stop reading if
         // we find "mfem_mesh_end" which is required by mfem v1.2 format.
         if (line == "mfem_mesh_end") { break; }
      }
      while (line != parse_tag);
   }

   // Finalize(...) should be called after this, if needed.
}

Mesh::Mesh(Mesh *mesh_array[], int num_pieces)
{
   int      i, j, ie, ib, iv, *v, nv;
   Element *el;
   Mesh    *m;

   SetEmpty();

   Dim = mesh_array[0]->Dimension();
   spaceDim = mesh_array[0]->SpaceDimension();

   if (mesh_array[0]->NURBSext)
   {
      // assuming the pieces form a partition of a NURBS mesh
      NURBSext = new NURBSExtension(mesh_array, num_pieces);

      NumOfVertices = NURBSext->GetNV();
      NumOfElements = NURBSext->GetNE();

      NURBSext->GetElementTopo(elements);

      // NumOfBdrElements = NURBSext->GetNBE();
      // NURBSext->GetBdrElementTopo(boundary);

      Array<int> lvert_vert, lelem_elem;

      // Here, for visualization purposes, we copy the boundary elements from
      // the individual pieces which include the interior boundaries.  This
      // creates 'boundary' array that is different from the one generated by
      // the NURBSExtension which, in particular, makes the boundary-dof table
      // invalid. This, in turn, causes GetBdrElementTransformation to not
      // function properly.
      NumOfBdrElements = 0;
      for (i = 0; i < num_pieces; i++)
      {
         NumOfBdrElements += mesh_array[i]->GetNBE();
      }
      boundary.SetSize(NumOfBdrElements);
      vertices.SetSize(NumOfVertices);
      ib = 0;
      for (i = 0; i < num_pieces; i++)
      {
         m = mesh_array[i];
         m->NURBSext->GetVertexLocalToGlobal(lvert_vert);
         m->NURBSext->GetElementLocalToGlobal(lelem_elem);
         // copy the element attributes
         for (j = 0; j < m->GetNE(); j++)
         {
            elements[lelem_elem[j]]->SetAttribute(m->GetAttribute(j));
         }
         // copy the boundary
         for (j = 0; j < m->GetNBE(); j++)
         {
            el = m->GetBdrElement(j)->Duplicate(this);
            v  = el->GetVertices();
            nv = el->GetNVertices();
            for (int k = 0; k < nv; k++)
            {
               v[k] = lvert_vert[v[k]];
            }
            boundary[ib++] = el;
         }
         // copy the vertices
         for (j = 0; j < m->GetNV(); j++)
         {
            vertices[lvert_vert[j]].SetCoords(m->SpaceDimension(),
                                              m->GetVertex(j));
         }
      }
   }
   else // not a NURBS mesh
   {
      NumOfElements    = 0;
      NumOfBdrElements = 0;
      NumOfVertices    = 0;
      for (i = 0; i < num_pieces; i++)
      {
         m = mesh_array[i];
         NumOfElements    += m->GetNE();
         NumOfBdrElements += m->GetNBE();
         NumOfVertices    += m->GetNV();
      }
      elements.SetSize(NumOfElements);
      boundary.SetSize(NumOfBdrElements);
      vertices.SetSize(NumOfVertices);
      ie = ib = iv = 0;
      for (i = 0; i < num_pieces; i++)
      {
         m = mesh_array[i];
         // copy the elements
         for (j = 0; j < m->GetNE(); j++)
         {
            el = m->GetElement(j)->Duplicate(this);
            v  = el->GetVertices();
            nv = el->GetNVertices();
            for (int k = 0; k < nv; k++)
            {
               v[k] += iv;
            }
            elements[ie++] = el;
         }
         // copy the boundary elements
         for (j = 0; j < m->GetNBE(); j++)
         {
            el = m->GetBdrElement(j)->Duplicate(this);
            v  = el->GetVertices();
            nv = el->GetNVertices();
            for (int k = 0; k < nv; k++)
            {
               v[k] += iv;
            }
            boundary[ib++] = el;
         }
         // copy the vertices
         for (j = 0; j < m->GetNV(); j++)
         {
            vertices[iv++].SetCoords(m->SpaceDimension(), m->GetVertex(j));
         }
      }
   }

   FinalizeTopology();

   // copy the nodes (curvilinear meshes)
   GridFunction *g = mesh_array[0]->GetNodes();
   if (g)
   {
      Array<GridFunction *> gf_array(num_pieces);
      for (i = 0; i < num_pieces; i++)
      {
         gf_array[i] = mesh_array[i]->GetNodes();
      }
      Nodes = new GridFunction(this, gf_array, num_pieces);
      own_nodes = 1;
   }

#ifdef MFEM_DEBUG
   CheckElementOrientation(false);
   CheckBdrElementOrientation(false);
#endif
}

Mesh::Mesh(Mesh *orig_mesh, int ref_factor, int ref_type)
{
   Dim = orig_mesh->Dimension();
   MFEM_VERIFY(ref_factor > 1, "the refinement factor must be > 1");
   MFEM_VERIFY(ref_type == BasisType::ClosedUniform ||
               ref_type == BasisType::GaussLobatto, "invalid refinement type");
   MFEM_VERIFY(Dim == 2 || Dim == 3,
               "only implemented for Hexahedron and Quadrilateral elements in "
               "2D/3D");
   MFEM_VERIFY(orig_mesh->GetNumGeometries(Dim) <= 1,
               "meshes with mixed elements are not supported");

   // Construct a scalar H1 FE space of order ref_factor and use its dofs as
   // the indices of the new, refined vertices.
   H1_FECollection rfec(ref_factor, Dim, ref_type);
   FiniteElementSpace rfes(orig_mesh, &rfec);

   int r_bndr_factor = ref_factor * (Dim == 2 ? 1 : ref_factor);
   int r_elem_factor = ref_factor * r_bndr_factor;

   int r_num_vert = rfes.GetNDofs();
   int r_num_elem = orig_mesh->GetNE() * r_elem_factor;
   int r_num_bndr = orig_mesh->GetNBE() * r_bndr_factor;

   InitMesh(Dim, orig_mesh->SpaceDimension(), r_num_vert, r_num_elem,
            r_num_bndr);

   // Set the number of vertices, set the actual coordinates later
   NumOfVertices = r_num_vert;
   // Add refined elements and set vertex coordinates
   Array<int> rdofs;
   DenseMatrix phys_pts;
   int max_nv = 0;
   for (int el = 0; el < orig_mesh->GetNE(); el++)
   {
      Geometry::Type geom = orig_mesh->GetElementBaseGeometry(el);
      int attrib = orig_mesh->GetAttribute(el);
      int nvert = Geometry::NumVerts[geom];
      RefinedGeometry &RG = *GlobGeometryRefiner.Refine(geom, ref_factor);

      max_nv = std::max(max_nv, nvert);
      rfes.GetElementDofs(el, rdofs);
      MFEM_ASSERT(rdofs.Size() == RG.RefPts.Size(), "");
      const FiniteElement *rfe = rfes.GetFE(el);
      orig_mesh->GetElementTransformation(el)->Transform(rfe->GetNodes(),
                                                         phys_pts);
      const int *c2h_map = rfec.GetDofMap(geom);
      for (int i = 0; i < phys_pts.Width(); i++)
      {
         vertices[rdofs[i]].SetCoords(spaceDim, phys_pts.GetColumn(i));
      }
      for (int j = 0; j < RG.RefGeoms.Size()/nvert; j++)
      {
         Element *elem = NewElement(geom);
         elem->SetAttribute(attrib);
         int *v = elem->GetVertices();
         for (int k = 0; k < nvert; k++)
         {
            int cid = RG.RefGeoms[k+nvert*j]; // local Cartesian index
            v[k] = rdofs[c2h_map[cid]];
         }
         AddElement(elem);
      }
   }
   // Add refined boundary elements
   for (int el = 0; el < orig_mesh->GetNBE(); el++)
   {
      Geometry::Type geom = orig_mesh->GetBdrElementBaseGeometry(el);
      int attrib = orig_mesh->GetBdrAttribute(el);
      int nvert = Geometry::NumVerts[geom];
      RefinedGeometry &RG = *GlobGeometryRefiner.Refine(geom, ref_factor);

      rfes.GetBdrElementDofs(el, rdofs);
      MFEM_ASSERT(rdofs.Size() == RG.RefPts.Size(), "");
      const int *c2h_map = rfec.GetDofMap(geom);
      for (int j = 0; j < RG.RefGeoms.Size()/nvert; j++)
      {
         Element *elem = NewElement(geom);
         elem->SetAttribute(attrib);
         int *v = elem->GetVertices();
         for (int k = 0; k < nvert; k++)
         {
            int cid = RG.RefGeoms[k+nvert*j]; // local Cartesian index
            v[k] = rdofs[c2h_map[cid]];
         }
         AddBdrElement(elem);
      }
   }

   FinalizeTopology();
   sequence = orig_mesh->GetSequence() + 1;
   last_operation = Mesh::REFINE;

   // Setup the data for the coarse-fine refinement transformations
   CoarseFineTr.embeddings.SetSize(GetNE());
   if (orig_mesh->GetNE() > 0)
   {
      const int el = 0;
      Geometry::Type geom = orig_mesh->GetElementBaseGeometry(el);
      CoarseFineTr.point_matrices[geom].SetSize(Dim, max_nv, r_elem_factor);
      int nvert = Geometry::NumVerts[geom];
      RefinedGeometry &RG = *GlobGeometryRefiner.Refine(geom, ref_factor);
      const int *c2h_map = rfec.GetDofMap(geom);
      const IntegrationRule &r_nodes = rfes.GetFE(el)->GetNodes();
      for (int j = 0; j < RG.RefGeoms.Size()/nvert; j++)
      {
         DenseMatrix &Pj = CoarseFineTr.point_matrices[geom](j);
         for (int k = 0; k < nvert; k++)
         {
            int cid = RG.RefGeoms[k+nvert*j]; // local Cartesian index
            const IntegrationPoint &ip = r_nodes.IntPoint(c2h_map[cid]);
            ip.Get(Pj.GetColumn(k), Dim);
         }
      }
   }
   for (int el = 0; el < GetNE(); el++)
   {
      Embedding &emb = CoarseFineTr.embeddings[el];
      emb.parent = el / r_elem_factor;
      emb.matrix = el % r_elem_factor;
   }

   MFEM_ASSERT(CheckElementOrientation(false) == 0, "");
   MFEM_ASSERT(CheckBdrElementOrientation(false) == 0, "");
}

void Mesh::KnotInsert(Array<KnotVector *> &kv)
{
   if (NURBSext == NULL)
   {
      mfem_error("Mesh::KnotInsert : Not a NURBS mesh!");
   }

   if (kv.Size() != NURBSext->GetNKV())
   {
      mfem_error("Mesh::KnotInsert : KnotVector array size mismatch!");
   }

   NURBSext->ConvertToPatches(*Nodes);

   NURBSext->KnotInsert(kv);

   last_operation = Mesh::NONE; // FiniteElementSpace::Update is not supported
   sequence++;

   UpdateNURBS();
}

void Mesh::NURBSUniformRefinement()
{
   // do not check for NURBSext since this method is protected
   NURBSext->ConvertToPatches(*Nodes);

   NURBSext->UniformRefinement();

   last_operation = Mesh::NONE; // FiniteElementSpace::Update is not supported
   sequence++;

   UpdateNURBS();
}

void Mesh::DegreeElevate(int rel_degree, int degree)
{
   if (NURBSext == NULL)
   {
      mfem_error("Mesh::DegreeElevate : Not a NURBS mesh!");
   }

   NURBSext->ConvertToPatches(*Nodes);

   NURBSext->DegreeElevate(rel_degree, degree);

   last_operation = Mesh::NONE; // FiniteElementSpace::Update is not supported
   sequence++;

   UpdateNURBS();
}

void Mesh::UpdateNURBS()
{
   NURBSext->SetKnotsFromPatches();

   Dim = NURBSext->Dimension();
   spaceDim = Dim;

   if (NumOfElements != NURBSext->GetNE())
   {
      for (int i = 0; i < elements.Size(); i++)
      {
         FreeElement(elements[i]);
      }
      NumOfElements = NURBSext->GetNE();
      NURBSext->GetElementTopo(elements);
   }

   if (NumOfBdrElements != NURBSext->GetNBE())
   {
      for (int i = 0; i < boundary.Size(); i++)
      {
         FreeElement(boundary[i]);
      }
      NumOfBdrElements = NURBSext->GetNBE();
      NURBSext->GetBdrElementTopo(boundary);
   }

   Nodes->FESpace()->Update();
   Nodes->Update();
   NURBSext->SetCoordsFromPatches(*Nodes);

   if (NumOfVertices != NURBSext->GetNV())
   {
      NumOfVertices = NURBSext->GetNV();
      vertices.SetSize(NumOfVertices);
      int vd = Nodes->VectorDim();
      for (int i = 0; i < vd; i++)
      {
         Vector vert_val;
         Nodes->GetNodalValues(vert_val, i+1);
         for (int j = 0; j < NumOfVertices; j++)
         {
            vertices[j](i) = vert_val(j);
         }
      }
   }

   if (el_to_edge)
   {
      NumOfEdges = GetElementToEdgeTable(*el_to_edge, be_to_edge);
      if (Dim == 2)
      {
         GenerateFaces();
      }
   }

   if (el_to_face)
   {
      GetElementToFaceTable();
      GenerateFaces();
   }
}

void Mesh::LoadPatchTopo(std::istream &input, Array<int> &edge_to_knot)
{
   SetEmpty();

   // Read MFEM NURBS mesh v1.0 format
   string ident;

   skip_comment_lines(input, '#');

   input >> ident; // 'dimension'
   input >> Dim;
   spaceDim = Dim;

   skip_comment_lines(input, '#');

   input >> ident; // 'elements'
   input >> NumOfElements;
   elements.SetSize(NumOfElements);
   for (int j = 0; j < NumOfElements; j++)
   {
      elements[j] = ReadElement(input);
   }

   skip_comment_lines(input, '#');

   input >> ident; // 'boundary'
   input >> NumOfBdrElements;
   boundary.SetSize(NumOfBdrElements);
   for (int j = 0; j < NumOfBdrElements; j++)
   {
      boundary[j] = ReadElement(input);
   }

   skip_comment_lines(input, '#');

   input >> ident; // 'edges'
   input >> NumOfEdges;
   edge_vertex = new Table(NumOfEdges, 2);
   edge_to_knot.SetSize(NumOfEdges);
   for (int j = 0; j < NumOfEdges; j++)
   {
      int *v = edge_vertex->GetRow(j);
      input >> edge_to_knot[j] >> v[0] >> v[1];
      if (v[0] > v[1])
      {
         edge_to_knot[j] = -1 - edge_to_knot[j];
      }
   }

   skip_comment_lines(input, '#');

   input >> ident; // 'vertices'
   input >> NumOfVertices;
   vertices.SetSize(0);

   FinalizeTopology();
}

void XYZ_VectorFunction(const Vector &p, Vector &v)
{
   if (p.Size() >= v.Size())
   {
      for (int d = 0; d < v.Size(); d++)
      {
         v(d) = p(d);
      }
   }
   else
   {
      int d;
      for (d = 0; d < p.Size(); d++)
      {
         v(d) = p(d);
      }
      for ( ; d < v.Size(); d++)
      {
         v(d) = 0.0;
      }
   }
}

void Mesh::GetNodes(GridFunction &nodes) const
{
   if (Nodes == NULL || Nodes->FESpace() != nodes.FESpace())
   {
      const int newSpaceDim = nodes.FESpace()->GetVDim();
      VectorFunctionCoefficient xyz(newSpaceDim, XYZ_VectorFunction);
      nodes.ProjectCoefficient(xyz);
   }
   else
   {
      nodes = *Nodes;
   }
}

void Mesh::SetNodalFESpace(FiniteElementSpace *nfes)
{
   GridFunction *nodes = new GridFunction(nfes);
   SetNodalGridFunction(nodes, true);
}

void Mesh::SetNodalGridFunction(GridFunction *nodes, bool make_owner)
{
   GetNodes(*nodes);
   NewNodes(*nodes, make_owner);
}

const FiniteElementSpace *Mesh::GetNodalFESpace() const
{
   return ((Nodes) ? Nodes->FESpace() : NULL);
}

void Mesh::SetCurvature(int order, bool discont, int space_dim, int ordering)
{
   space_dim = (space_dim == -1) ? spaceDim : space_dim;
   FiniteElementCollection* nfec;
   if (discont)
   {
      const int type = 1; // Gauss-Lobatto points
      nfec = new L2_FECollection(order, Dim, type);
   }
   else
   {
      nfec = new H1_FECollection(order, Dim);
   }
   FiniteElementSpace* nfes = new FiniteElementSpace(this, nfec, space_dim,
                                                     ordering);
   SetNodalFESpace(nfes);
   Nodes->MakeOwner(nfec);
}

int Mesh::GetNumFaces() const
{
   switch (Dim)
   {
      case 1: return GetNV();
      case 2: return GetNEdges();
      case 3: return GetNFaces();
   }
   return 0;
}

#if (!defined(MFEM_USE_MPI) || defined(MFEM_DEBUG))
static const char *fixed_or_not[] = { "fixed", "NOT FIXED" };
#endif

int Mesh::CheckElementOrientation(bool fix_it)
{
   int i, j, k, wo = 0, fo = 0, *vi = 0;
   double *v[4];

   if (Dim == 2 && spaceDim == 2)
   {
      DenseMatrix J(2, 2);

      for (i = 0; i < NumOfElements; i++)
      {
         if (Nodes == NULL)
         {
            vi = elements[i]->GetVertices();
            for (j = 0; j < 3; j++)
            {
               v[j] = vertices[vi[j]]();
            }
            for (j = 0; j < 2; j++)
               for (k = 0; k < 2; k++)
               {
                  J(j, k) = v[j+1][k] - v[0][k];
               }
         }
         else
         {
            // only check the Jacobian at the center of the element
            GetElementJacobian(i, J);
         }
         if (J.Det() < 0.0)
         {
            if (fix_it)
            {
               switch (GetElementType(i))
               {
                  case Element::TRIANGLE:
                     mfem::Swap(vi[0], vi[1]);
                     break;
                  case Element::QUADRILATERAL:
                     mfem::Swap(vi[1], vi[3]);
                     break;
                  default:
                     MFEM_ABORT("Invalid 2D element type \""
                                << GetElementType(i) << "\"");
                     break;
               }
               fo++;
            }
            wo++;
         }
      }
   }

   if (Dim == 3)
   {
      DenseMatrix J(3, 3);

      for (i = 0; i < NumOfElements; i++)
      {
         vi = elements[i]->GetVertices();
         switch (GetElementType(i))
         {
            case Element::TETRAHEDRON:
               if (Nodes == NULL)
               {
                  for (j = 0; j < 4; j++)
                  {
                     v[j] = vertices[vi[j]]();
                  }
                  for (j = 0; j < 3; j++)
                     for (k = 0; k < 3; k++)
                     {
                        J(j, k) = v[j+1][k] - v[0][k];
                     }
               }
               else
               {
                  // only check the Jacobian at the center of the element
                  GetElementJacobian(i, J);
               }
               if (J.Det() < 0.0)
               {
                  wo++;
                  if (fix_it)
                  {
                     mfem::Swap(vi[0], vi[1]);
                     fo++;
                  }
               }
               break;

            case Element::WEDGE:
               // only check the Jacobian at the center of the element
               GetElementJacobian(i, J);
               if (J.Det() < 0.0)
               {
                  wo++;
                  if (fix_it)
                  {
                     // how?
                  }
               }
               break;

            case Element::HEXAHEDRON:
               // only check the Jacobian at the center of the element
               GetElementJacobian(i, J);
               if (J.Det() < 0.0)
               {
                  wo++;
                  if (fix_it)
                  {
                     // how?
                  }
               }
               break;

            default:
               MFEM_ABORT("Invalid 3D element type \""
                          << GetElementType(i) << "\"");
               break;
         }
      }
   }
#if (!defined(MFEM_USE_MPI) || defined(MFEM_DEBUG))
   if (wo > 0)
      mfem::out << "Elements with wrong orientation: " << wo << " / "
                << NumOfElements << " (" << fixed_or_not[(wo == fo) ? 0 : 1]
                << ")" << endl;
#endif
   return wo;
}

int Mesh::GetTriOrientation(const int *base, const int *test)
{
   // Static method.
   // This function computes the index 'j' of the permutation that transforms
   // test into base: test[tri_orientation[j][i]]=base[i].
   // tri_orientation = Geometry::Constants<Geometry::TRIANGLE>::Orient
   int orient;

   if (test[0] == base[0])
      if (test[1] == base[1])
      {
         orient = 0;   //  (0, 1, 2)
      }
      else
      {
         orient = 5;   //  (0, 2, 1)
      }
   else if (test[0] == base[1])
      if (test[1] == base[0])
      {
         orient = 1;   //  (1, 0, 2)
      }
      else
      {
         orient = 2;   //  (1, 2, 0)
      }
   else // test[0] == base[2]
      if (test[1] == base[0])
      {
         orient = 4;   //  (2, 0, 1)
      }
      else
      {
         orient = 3;   //  (2, 1, 0)
      }

#ifdef MFEM_DEBUG
   const int *aor = tri_t::Orient[orient];
   for (int j = 0; j < 3; j++)
      if (test[aor[j]] != base[j])
      {
         mfem_error("Mesh::GetTriOrientation(...)");
      }
#endif

   return orient;
}

int Mesh::GetQuadOrientation(const int *base, const int *test)
{
   int i;

   for (i = 0; i < 4; i++)
      if (test[i] == base[0])
      {
         break;
      }

#ifdef MFEM_DEBUG
   int orient;
   if (test[(i+1)%4] == base[1])
   {
      orient = 2*i;
   }
   else
   {
      orient = 2*i+1;
   }
   const int *aor = quad_t::Orient[orient];
   for (int j = 0; j < 4; j++)
      if (test[aor[j]] != base[j])
      {
         mfem::err << "Mesh::GetQuadOrientation(...)" << endl;
         mfem::err << " base = [";
         for (int k = 0; k < 4; k++)
         {
            mfem::err << " " << base[k];
         }
         mfem::err << " ]\n test = [";
         for (int k = 0; k < 4; k++)
         {
            mfem::err << " " << test[k];
         }
         mfem::err << " ]" << endl;
         mfem_error();
      }
#endif

   if (test[(i+1)%4] == base[1])
   {
      return 2*i;
   }

   return 2*i+1;
}

int Mesh::CheckBdrElementOrientation(bool fix_it)
{
   int wo = 0; // count wrong orientations

   if (Dim == 2)
   {
      if (el_to_edge == NULL) // edges were not generated
      {
         el_to_edge = new Table;
         NumOfEdges = GetElementToEdgeTable(*el_to_edge, be_to_edge);
         GenerateFaces(); // 'Faces' in 2D refers to the edges
      }
      for (int i = 0; i < NumOfBdrElements; i++)
      {
         if (faces_info[be_to_edge[i]].Elem2No < 0) // boundary face
         {
            int *bv = boundary[i]->GetVertices();
            int *fv = faces[be_to_edge[i]]->GetVertices();
            if (bv[0] != fv[0])
            {
               if (fix_it)
               {
                  mfem::Swap<int>(bv[0], bv[1]);
               }
               wo++;
            }
         }
      }
   }

   if (Dim == 3)
   {
      for (int i = 0; i < NumOfBdrElements; i++)
      {
         const int fi = be_to_face[i];

         if (faces_info[fi].Elem2No >= 0) { continue; }

         // boundary face
         int *bv = boundary[i]->GetVertices();
         // Make sure the 'faces' are generated:
         MFEM_ASSERT(fi < faces.Size(), "internal error");
         const int *fv = faces[fi]->GetVertices();
         int orientation; // orientation of the bdr. elem. w.r.t. the
         // corresponding face element (that's the base)
         const Element::Type bdr_type = GetBdrElementType(i);
         switch (bdr_type)
         {
            case Element::TRIANGLE:
            {
               orientation = GetTriOrientation(fv, bv);
               break;
            }
            case Element::QUADRILATERAL:
            {
               orientation = GetQuadOrientation(fv, bv);
               break;
            }
            default:
               MFEM_ABORT("Invalid 2D boundary element type \""
                          << bdr_type << "\"");
               orientation = 0; // suppress a warning
               break;
         }

         if (orientation % 2 == 0) { continue; }
         wo++;
         if (!fix_it) { continue; }

         switch (bdr_type)
         {
            case Element::TRIANGLE:
            {
               // swap vertices 0 and 1 so that we don't change the marked edge:
               // (0,1,2) -> (1,0,2)
               mfem::Swap<int>(bv[0], bv[1]);
               if (bel_to_edge)
               {
                  int *be = bel_to_edge->GetRow(i);
                  mfem::Swap<int>(be[1], be[2]);
               }
               break;
            }
            case Element::QUADRILATERAL:
            {
               mfem::Swap<int>(bv[0], bv[2]);
               if (bel_to_edge)
               {
                  int *be = bel_to_edge->GetRow(i);
                  mfem::Swap<int>(be[0], be[1]);
                  mfem::Swap<int>(be[2], be[3]);
               }
               break;
            }
            default: // unreachable
               break;
         }
      }
   }
   // #if (!defined(MFEM_USE_MPI) || defined(MFEM_DEBUG))
#ifdef MFEM_DEBUG
   if (wo > 0)
   {
      mfem::out << "Boundary elements with wrong orientation: " << wo << " / "
                << NumOfBdrElements << " (" << fixed_or_not[fix_it ? 0 : 1]
                << ")" << endl;
   }
#endif
   return wo;
}

int Mesh::GetNumGeometries(int dim) const
{
   MFEM_ASSERT(0 <= dim && dim <= Dim, "invalid dim: " << dim);
   int num_geoms = 0;
   for (int g = Geometry::DimStart[dim]; g < Geometry::DimStart[dim+1]; g++)
   {
      if (HasGeometry(Geometry::Type(g))) { num_geoms++; }
   }
   return num_geoms;
}

void Mesh::GetGeometries(int dim, Array<Geometry::Type> &el_geoms) const
{
   MFEM_ASSERT(0 <= dim && dim <= Dim, "invalid dim: " << dim);
   el_geoms.SetSize(0);
   for (int g = Geometry::DimStart[dim]; g < Geometry::DimStart[dim+1]; g++)
   {
      if (HasGeometry(Geometry::Type(g)))
      {
         el_geoms.Append(Geometry::Type(g));
      }
   }
}

void Mesh::GetElementEdges(int i, Array<int> &edges, Array<int> &cor) const
{
   if (el_to_edge)
   {
      el_to_edge->GetRow(i, edges);
   }
   else
   {
      mfem_error("Mesh::GetElementEdges(...) element to edge table "
                 "is not generated.");
   }

   const int *v = elements[i]->GetVertices();
   const int ne = elements[i]->GetNEdges();
   cor.SetSize(ne);
   for (int j = 0; j < ne; j++)
   {
      const int *e = elements[i]->GetEdgeVertices(j);
      cor[j] = (v[e[0]] < v[e[1]]) ? (1) : (-1);
   }
}

void Mesh::GetBdrElementEdges(int i, Array<int> &edges, Array<int> &cor) const
{
   if (Dim == 2)
   {
      edges.SetSize(1);
      cor.SetSize(1);
      edges[0] = be_to_edge[i];
      const int *v = boundary[i]->GetVertices();
      cor[0] = (v[0] < v[1]) ? (1) : (-1);
   }
   else if (Dim == 3)
   {
      if (bel_to_edge)
      {
         bel_to_edge->GetRow(i, edges);
      }
      else
      {
         mfem_error("Mesh::GetBdrElementEdges(...)");
      }

      const int *v = boundary[i]->GetVertices();
      const int ne = boundary[i]->GetNEdges();
      cor.SetSize(ne);
      for (int j = 0; j < ne; j++)
      {
         const int *e = boundary[i]->GetEdgeVertices(j);
         cor[j] = (v[e[0]] < v[e[1]]) ? (1) : (-1);
      }
   }
}

void Mesh::GetFaceEdges(int i, Array<int> &edges, Array<int> &o) const
{
   if (Dim == 2)
   {
      edges.SetSize(1);
      edges[0] = i;
      o.SetSize(1);
      const int *v = faces[i]->GetVertices();
      o[0] = (v[0] < v[1]) ? (1) : (-1);
   }

   if (Dim != 3)
   {
      return;
   }

   GetFaceEdgeTable(); // generate face_edge Table (if not generated)

   face_edge->GetRow(i, edges);

   const int *v = faces[i]->GetVertices();
   const int ne = faces[i]->GetNEdges();
   o.SetSize(ne);
   for (int j = 0; j < ne; j++)
   {
      const int *e = faces[i]->GetEdgeVertices(j);
      o[j] = (v[e[0]] < v[e[1]]) ? (1) : (-1);
   }
}

void Mesh::GetEdgeVertices(int i, Array<int> &vert) const
{
   // the two vertices are sorted: vert[0] < vert[1]
   // this is consistent with the global edge orientation
   // generate edge_vertex Table (if not generated)
   if (!edge_vertex) { GetEdgeVertexTable(); }
   edge_vertex->GetRow(i, vert);
}

Table *Mesh::GetFaceEdgeTable() const
{
   if (face_edge)
   {
      return face_edge;
   }

   if (Dim != 3)
   {
      return NULL;
   }

#ifdef MFEM_DEBUG
   if (faces.Size() != NumOfFaces)
   {
      mfem_error("Mesh::GetFaceEdgeTable : faces were not generated!");
   }
#endif

   DSTable v_to_v(NumOfVertices);
   GetVertexToVertexTable(v_to_v);

   face_edge = new Table;
   GetElementArrayEdgeTable(faces, v_to_v, *face_edge);

   return (face_edge);
}

Table *Mesh::GetEdgeVertexTable() const
{
   if (edge_vertex)
   {
      return edge_vertex;
   }

   DSTable v_to_v(NumOfVertices);
   GetVertexToVertexTable(v_to_v);

   int nedges = v_to_v.NumberOfEntries();
   edge_vertex = new Table(nedges, 2);
   for (int i = 0; i < NumOfVertices; i++)
   {
      for (DSTable::RowIterator it(v_to_v, i); !it; ++it)
      {
         int j = it.Index();
         edge_vertex->Push(j, i);
         edge_vertex->Push(j, it.Column());
      }
   }
   edge_vertex->Finalize();

   return edge_vertex;
}

Table *Mesh::GetVertexToElementTable()
{
   int i, j, nv, *v;

   Table *vert_elem = new Table;

   vert_elem->MakeI(NumOfVertices);

   for (i = 0; i < NumOfElements; i++)
   {
      nv = elements[i]->GetNVertices();
      v  = elements[i]->GetVertices();
      for (j = 0; j < nv; j++)
      {
         vert_elem->AddAColumnInRow(v[j]);
      }
   }

   vert_elem->MakeJ();

   for (i = 0; i < NumOfElements; i++)
   {
      nv = elements[i]->GetNVertices();
      v  = elements[i]->GetVertices();
      for (j = 0; j < nv; j++)
      {
         vert_elem->AddConnection(v[j], i);
      }
   }

   vert_elem->ShiftUpI();

   return vert_elem;
}

Table *Mesh::GetFaceToElementTable() const
{
   Table *face_elem = new Table;

   face_elem->MakeI(faces_info.Size());

   for (int i = 0; i < faces_info.Size(); i++)
   {
      if (faces_info[i].Elem2No >= 0)
      {
         face_elem->AddColumnsInRow(i, 2);
      }
      else
      {
         face_elem->AddAColumnInRow(i);
      }
   }

   face_elem->MakeJ();

   for (int i = 0; i < faces_info.Size(); i++)
   {
      face_elem->AddConnection(i, faces_info[i].Elem1No);
      if (faces_info[i].Elem2No >= 0)
      {
         face_elem->AddConnection(i, faces_info[i].Elem2No);
      }
   }

   face_elem->ShiftUpI();

   return face_elem;
}

void Mesh::GetElementFaces(int i, Array<int> &fcs, Array<int> &cor)
const
{
   int n, j;

   if (el_to_face)
   {
      el_to_face->GetRow(i, fcs);
   }
   else
   {
      mfem_error("Mesh::GetElementFaces(...) : el_to_face not generated.");
   }

   n = fcs.Size();
   cor.SetSize(n);
   for (j = 0; j < n; j++)
      if (faces_info[fcs[j]].Elem1No == i)
      {
         cor[j] = faces_info[fcs[j]].Elem1Inf % 64;
      }
#ifdef MFEM_DEBUG
      else if (faces_info[fcs[j]].Elem2No == i)
      {
         cor[j] = faces_info[fcs[j]].Elem2Inf % 64;
      }
      else
      {
         mfem_error("Mesh::GetElementFaces(...) : 2");
      }
#else
      else
      {
         cor[j] = faces_info[fcs[j]].Elem2Inf % 64;
      }
#endif
}

void Mesh::GetBdrElementFace(int i, int *f, int *o) const
{
   const int *bv, *fv;

   *f = be_to_face[i];
   bv = boundary[i]->GetVertices();
   fv = faces[be_to_face[i]]->GetVertices();

   // find the orientation of the bdr. elem. w.r.t.
   // the corresponding face element (that's the base)
   switch (GetBdrElementType(i))
   {
      case Element::TRIANGLE:
         *o = GetTriOrientation(fv, bv);
         break;
      case Element::QUADRILATERAL:
         *o = GetQuadOrientation(fv, bv);
         break;
      default:
         mfem_error("Mesh::GetBdrElementFace(...) 2");
   }
}

int Mesh::GetBdrElementEdgeIndex(int i) const
{
   switch (Dim)
   {
      case 1: return boundary[i]->GetVertices()[0];
      case 2: return be_to_edge[i];
      case 3: return be_to_face[i];
      default: mfem_error("Mesh::GetBdrElementEdgeIndex: invalid dimension!");
   }
   return -1;
}

void Mesh::GetBdrElementAdjacentElement(int bdr_el, int &el, int &info) const
{
   int fid = GetBdrElementEdgeIndex(bdr_el);
   const FaceInfo &fi = faces_info[fid];
   MFEM_ASSERT(fi.Elem1Inf%64 == 0, "internal error"); // orientation == 0
   const int *fv = (Dim > 1) ? faces[fid]->GetVertices() : NULL;
   const int *bv = boundary[bdr_el]->GetVertices();
   int ori;
   switch (GetBdrElementBaseGeometry(bdr_el))
   {
      case Geometry::POINT:    ori = 0; break;
      case Geometry::SEGMENT:  ori = (fv[0] == bv[0]) ? 0 : 1; break;
      case Geometry::TRIANGLE: ori = GetTriOrientation(fv, bv); break;
      case Geometry::SQUARE:   ori = GetQuadOrientation(fv, bv); break;
      default: MFEM_ABORT("boundary element type not implemented"); ori = 0;
   }
   el   = fi.Elem1No;
   info = fi.Elem1Inf + ori;
}

Element::Type Mesh::GetElementType(int i) const
{
   return elements[i]->GetType();
}

Element::Type Mesh::GetBdrElementType(int i) const
{
   return boundary[i]->GetType();
}

void Mesh::GetPointMatrix(int i, DenseMatrix &pointmat) const
{
   int k, j, nv;
   const int *v;

   v  = elements[i]->GetVertices();
   nv = elements[i]->GetNVertices();

   pointmat.SetSize(spaceDim, nv);
   for (k = 0; k < spaceDim; k++)
      for (j = 0; j < nv; j++)
      {
         pointmat(k, j) = vertices[v[j]](k);
      }
}

void Mesh::GetBdrPointMatrix(int i,DenseMatrix &pointmat) const
{
   int k, j, nv;
   const int *v;

   v  = boundary[i]->GetVertices();
   nv = boundary[i]->GetNVertices();

   pointmat.SetSize(spaceDim, nv);
   for (k = 0; k < spaceDim; k++)
      for (j = 0; j < nv; j++)
      {
         pointmat(k, j) = vertices[v[j]](k);
      }
}

double Mesh::GetLength(int i, int j) const
{
   const double *vi = vertices[i]();
   const double *vj = vertices[j]();
   double length = 0.;

   for (int k = 0; k < spaceDim; k++)
   {
      length += (vi[k]-vj[k])*(vi[k]-vj[k]);
   }

   return sqrt(length);
}

// static method
void Mesh::GetElementArrayEdgeTable(const Array<Element*> &elem_array,
                                    const DSTable &v_to_v, Table &el_to_edge)
{
   el_to_edge.MakeI(elem_array.Size());
   for (int i = 0; i < elem_array.Size(); i++)
   {
      el_to_edge.AddColumnsInRow(i, elem_array[i]->GetNEdges());
   }
   el_to_edge.MakeJ();
   for (int i = 0; i < elem_array.Size(); i++)
   {
      const int *v = elem_array[i]->GetVertices();
      const int ne = elem_array[i]->GetNEdges();
      for (int j = 0; j < ne; j++)
      {
         const int *e = elem_array[i]->GetEdgeVertices(j);
         el_to_edge.AddConnection(i, v_to_v(v[e[0]], v[e[1]]));
      }
   }
   el_to_edge.ShiftUpI();
}

void Mesh::GetVertexToVertexTable(DSTable &v_to_v) const
{
   if (edge_vertex)
   {
      for (int i = 0; i < edge_vertex->Size(); i++)
      {
         const int *v = edge_vertex->GetRow(i);
         v_to_v.Push(v[0], v[1]);
      }
   }
   else
   {
      for (int i = 0; i < NumOfElements; i++)
      {
         const int *v = elements[i]->GetVertices();
         const int ne = elements[i]->GetNEdges();
         for (int j = 0; j < ne; j++)
         {
            const int *e = elements[i]->GetEdgeVertices(j);
            v_to_v.Push(v[e[0]], v[e[1]]);
         }
      }
   }
}

int Mesh::GetElementToEdgeTable(Table & e_to_f, Array<int> &be_to_f)
{
   int i, NumberOfEdges;

   DSTable v_to_v(NumOfVertices);
   GetVertexToVertexTable(v_to_v);

   NumberOfEdges = v_to_v.NumberOfEntries();

   // Fill the element to edge table
   GetElementArrayEdgeTable(elements, v_to_v, e_to_f);

   if (Dim == 2)
   {
      // Initialize the indices for the boundary elements.
      be_to_f.SetSize(NumOfBdrElements);
      for (i = 0; i < NumOfBdrElements; i++)
      {
         const int *v = boundary[i]->GetVertices();
         be_to_f[i] = v_to_v(v[0], v[1]);
      }
   }
   else if (Dim == 3)
   {
      if (bel_to_edge == NULL)
      {
         bel_to_edge = new Table;
      }
      GetElementArrayEdgeTable(boundary, v_to_v, *bel_to_edge);
   }
   else
   {
      mfem_error("1D GetElementToEdgeTable is not yet implemented.");
   }

   // Return the number of edges
   return NumberOfEdges;
}

const Table & Mesh::ElementToElementTable()
{
   if (el_to_el)
   {
      return *el_to_el;
   }

   // Note that, for ParNCMeshes, faces_info will contain also the ghost faces
   MFEM_ASSERT(faces_info.Size() >= GetNumFaces(), "faces were not generated!");

   Array<Connection> conn;
   conn.Reserve(2*faces_info.Size());

   for (int i = 0; i < faces_info.Size(); i++)
   {
      const FaceInfo &fi = faces_info[i];
      if (fi.Elem2No >= 0)
      {
         conn.Append(Connection(fi.Elem1No, fi.Elem2No));
         conn.Append(Connection(fi.Elem2No, fi.Elem1No));
      }
      else if (fi.Elem2Inf >= 0)
      {
         int nbr_elem_idx = NumOfElements - 1 - fi.Elem2No;
         conn.Append(Connection(fi.Elem1No, nbr_elem_idx));
         conn.Append(Connection(nbr_elem_idx, fi.Elem1No));
      }
   }

   conn.Sort();
   conn.Unique();
   el_to_el = new Table(NumOfElements, conn);

   return *el_to_el;
}

const Table & Mesh::ElementToFaceTable() const
{
   if (el_to_face == NULL)
   {
      mfem_error("Mesh::ElementToFaceTable()");
   }
   return *el_to_face;
}

const Table & Mesh::ElementToEdgeTable() const
{
   if (el_to_edge == NULL)
   {
      mfem_error("Mesh::ElementToEdgeTable()");
   }
   return *el_to_edge;
}

void Mesh::AddPointFaceElement(int lf, int gf, int el)
{
   if (faces_info[gf].Elem1No == -1)  // this will be elem1
   {
      // faces[gf] = new Point(&gf);
      faces_info[gf].Elem1No  = el;
      faces_info[gf].Elem1Inf = 64 * lf; // face lf with orientation 0
      faces_info[gf].Elem2No  = -1; // in case there's no other side
      faces_info[gf].Elem2Inf = -1; // face is not shared
   }
   else  //  this will be elem2
   {
      faces_info[gf].Elem2No  = el;
      faces_info[gf].Elem2Inf = 64 * lf + 1;
   }
}

void Mesh::AddSegmentFaceElement(int lf, int gf, int el, int v0, int v1)
{
   if (faces[gf] == NULL)  // this will be elem1
   {
      faces[gf] = new Segment(v0, v1);
      faces_info[gf].Elem1No  = el;
      faces_info[gf].Elem1Inf = 64 * lf; // face lf with orientation 0
      faces_info[gf].Elem2No  = -1; // in case there's no other side
      faces_info[gf].Elem2Inf = -1; // face is not shared
   }
   else  //  this will be elem2
   {
      int *v = faces[gf]->GetVertices();
      faces_info[gf].Elem2No  = el;
      if ( v[1] == v0 && v[0] == v1 )
      {
         faces_info[gf].Elem2Inf = 64 * lf + 1;
      }
      else if ( v[0] == v0 && v[1] == v1 )
      {
         // Temporarily allow even edge orientations: see the remark in
         // AddTriangleFaceElement().
         // Also, in a non-orientable surface mesh, the orientation will be even
         // for edges that connect elements with opposite orientations.
         faces_info[gf].Elem2Inf = 64 * lf;
      }
      else
      {
         MFEM_ABORT("internal error");
      }
   }
}

void Mesh::AddTriangleFaceElement(int lf, int gf, int el,
                                  int v0, int v1, int v2)
{
   if (faces[gf] == NULL)  // this will be elem1
   {
      faces[gf] = new Triangle(v0, v1, v2);
      faces_info[gf].Elem1No  = el;
      faces_info[gf].Elem1Inf = 64 * lf; // face lf with orientation 0
      faces_info[gf].Elem2No  = -1; // in case there's no other side
      faces_info[gf].Elem2Inf = -1; // face is not shared
   }
   else  //  this will be elem2
   {
      int orientation, vv[3] = { v0, v1, v2 };
      orientation = GetTriOrientation(faces[gf]->GetVertices(), vv);
      // In a valid mesh, we should have (orientation % 2 != 0), however, if
      // one of the adjacent elements has wrong orientation, both face
      // orientations can be even, until the element orientations are fixed.
      // MFEM_ASSERT(orientation % 2 != 0, "");
      faces_info[gf].Elem2No  = el;
      faces_info[gf].Elem2Inf = 64 * lf + orientation;
   }
}

void Mesh::AddQuadFaceElement(int lf, int gf, int el,
                              int v0, int v1, int v2, int v3)
{
   if (faces_info[gf].Elem1No < 0)  // this will be elem1
   {
      faces[gf] = new Quadrilateral(v0, v1, v2, v3);
      faces_info[gf].Elem1No  = el;
      faces_info[gf].Elem1Inf = 64 * lf; // face lf with orientation 0
      faces_info[gf].Elem2No  = -1; // in case there's no other side
      faces_info[gf].Elem2Inf = -1; // face is not shared
   }
   else  //  this will be elem2
   {
      int vv[4] = { v0, v1, v2, v3 };
      int oo = GetQuadOrientation(faces[gf]->GetVertices(), vv);
      // Temporarily allow even face orientations: see the remark in
      // AddTriangleFaceElement().
      // MFEM_ASSERT(oo % 2 != 0, "");
      faces_info[gf].Elem2No  = el;
      faces_info[gf].Elem2Inf = 64 * lf + oo;
   }
}

void Mesh::GenerateFaces()
{
   int i, nfaces = GetNumFaces();

   for (i = 0; i < faces.Size(); i++)
   {
      FreeElement(faces[i]);
   }

   // (re)generate the interior faces and the info for them
   faces.SetSize(nfaces);
   faces_info.SetSize(nfaces);
   for (i = 0; i < nfaces; i++)
   {
      faces[i] = NULL;
      faces_info[i].Elem1No = -1;
      faces_info[i].NCFace = -1;
   }
   for (i = 0; i < NumOfElements; i++)
   {
      const int *v = elements[i]->GetVertices();
      const int *ef;
      if (Dim == 1)
      {
         AddPointFaceElement(0, v[0], i);
         AddPointFaceElement(1, v[1], i);
      }
      else if (Dim == 2)
      {
         ef = el_to_edge->GetRow(i);
         const int ne = elements[i]->GetNEdges();
         for (int j = 0; j < ne; j++)
         {
            const int *e = elements[i]->GetEdgeVertices(j);
            AddSegmentFaceElement(j, ef[j], i, v[e[0]], v[e[1]]);
         }
      }
      else
      {
         ef = el_to_face->GetRow(i);
         switch (GetElementType(i))
         {
            case Element::TETRAHEDRON:
            {
               for (int j = 0; j < 4; j++)
               {
                  const int *fv = tet_t::FaceVert[j];
                  AddTriangleFaceElement(j, ef[j], i,
                                         v[fv[0]], v[fv[1]], v[fv[2]]);
               }
               break;
            }
            case Element::WEDGE:
            {
               for (int j = 0; j < 2; j++)
               {
                  const int *fv = pri_t::FaceVert[j];
                  AddTriangleFaceElement(j, ef[j], i,
                                         v[fv[0]], v[fv[1]], v[fv[2]]);
               }
               for (int j = 2; j < 5; j++)
               {
                  const int *fv = pri_t::FaceVert[j];
                  AddQuadFaceElement(j, ef[j], i,
                                     v[fv[0]], v[fv[1]], v[fv[2]], v[fv[3]]);
               }
               break;
            }
            case Element::HEXAHEDRON:
            {
               for (int j = 0; j < 6; j++)
               {
                  const int *fv = hex_t::FaceVert[j];
                  AddQuadFaceElement(j, ef[j], i,
                                     v[fv[0]], v[fv[1]], v[fv[2]], v[fv[3]]);
               }
               break;
            }
            default:
               MFEM_ABORT("Unexpected type of Element.");
         }
      }
   }
}

void Mesh::GenerateNCFaceInfo()
{
   MFEM_VERIFY(ncmesh, "missing NCMesh.");

   for (int i = 0; i < faces_info.Size(); i++)
   {
      faces_info[i].NCFace = -1;
   }

   const NCMesh::NCList &list =
      (Dim == 2) ? ncmesh->GetEdgeList() : ncmesh->GetFaceList();

   nc_faces_info.SetSize(0);
   nc_faces_info.Reserve(list.masters.size() + list.slaves.size());

   int nfaces = GetNumFaces();

   // add records for master faces
   for (unsigned i = 0; i < list.masters.size(); i++)
   {
      const NCMesh::Master &master = list.masters[i];
      if (master.index >= nfaces) { continue; }

      faces_info[master.index].NCFace = nc_faces_info.Size();
      nc_faces_info.Append(NCFaceInfo(false, master.local, NULL));
      // NOTE: one of the unused members stores local face no. to be used below
   }

   // add records for slave faces
   for (unsigned i = 0; i < list.slaves.size(); i++)
   {
      const NCMesh::Slave &slave = list.slaves[i];
      if (slave.index >= nfaces || slave.master >= nfaces) { continue; }

      FaceInfo &slave_fi = faces_info[slave.index];
      FaceInfo &master_fi = faces_info[slave.master];
      NCFaceInfo &master_nc = nc_faces_info[master_fi.NCFace];

      slave_fi.NCFace = nc_faces_info.Size();
      nc_faces_info.Append(NCFaceInfo(true, slave.master, &slave.point_matrix));

      slave_fi.Elem2No = master_fi.Elem1No;
      slave_fi.Elem2Inf = 64 * master_nc.MasterFace; // get lf no. stored above
      // NOTE: orientation part of Elem2Inf is encoded in the point matrix
   }
}

STable3D *Mesh::GetFacesTable()
{
   STable3D *faces_tbl = new STable3D(NumOfVertices);
   for (int i = 0; i < NumOfElements; i++)
   {
      const int *v = elements[i]->GetVertices();
      switch (GetElementType(i))
      {
         case Element::TETRAHEDRON:
         {
            for (int j = 0; j < 4; j++)
            {
               const int *fv = tet_t::FaceVert[j];
               faces_tbl->Push(v[fv[0]], v[fv[1]], v[fv[2]]);
            }
            break;
         }
         case Element::WEDGE:
         {
            for (int j = 0; j < 2; j++)
            {
               const int *fv = pri_t::FaceVert[j];
               faces_tbl->Push(v[fv[0]], v[fv[1]], v[fv[2]]);
            }
            for (int j = 2; j < 5; j++)
            {
               const int *fv = pri_t::FaceVert[j];
               faces_tbl->Push4(v[fv[0]], v[fv[1]], v[fv[2]], v[fv[3]]);
            }
            break;
         }
         case Element::HEXAHEDRON:
         {
            // find the face by the vertices with the smallest 3 numbers
            // z = 0, y = 0, x = 1, y = 1, x = 0, z = 1
            for (int j = 0; j < 6; j++)
            {
               const int *fv = hex_t::FaceVert[j];
               faces_tbl->Push4(v[fv[0]], v[fv[1]], v[fv[2]], v[fv[3]]);
            }
            break;
         }
         default:
            MFEM_ABORT("Unexpected type of Element.");
      }
   }
   return faces_tbl;
}

STable3D *Mesh::GetElementToFaceTable(int ret_ftbl)
{
   int i, *v;
   STable3D *faces_tbl;

   if (el_to_face != NULL)
   {
      delete el_to_face;
   }
   el_to_face = new Table(NumOfElements, 6);  // must be 6 for hexahedra
   faces_tbl = new STable3D(NumOfVertices);
   for (i = 0; i < NumOfElements; i++)
   {
      v = elements[i]->GetVertices();
      switch (GetElementType(i))
      {
         case Element::TETRAHEDRON:
         {
            for (int j = 0; j < 4; j++)
            {
               const int *fv = tet_t::FaceVert[j];
               el_to_face->Push(
                  i, faces_tbl->Push(v[fv[0]], v[fv[1]], v[fv[2]]));
            }
            break;
         }
         case Element::WEDGE:
         {
            for (int j = 0; j < 2; j++)
            {
               const int *fv = pri_t::FaceVert[j];
               el_to_face->Push(
                  i, faces_tbl->Push(v[fv[0]], v[fv[1]], v[fv[2]]));
            }
            for (int j = 2; j < 5; j++)
            {
               const int *fv = pri_t::FaceVert[j];
               el_to_face->Push(
                  i, faces_tbl->Push4(v[fv[0]], v[fv[1]], v[fv[2]], v[fv[3]]));
            }
            break;
         }
         case Element::HEXAHEDRON:
         {
            // find the face by the vertices with the smallest 3 numbers
            // z = 0, y = 0, x = 1, y = 1, x = 0, z = 1
            for (int j = 0; j < 6; j++)
            {
               const int *fv = hex_t::FaceVert[j];
               el_to_face->Push(
                  i, faces_tbl->Push4(v[fv[0]], v[fv[1]], v[fv[2]], v[fv[3]]));
            }
            break;
         }
         default:
            MFEM_ABORT("Unexpected type of Element.");
      }
   }
   el_to_face->Finalize();
   NumOfFaces = faces_tbl->NumberOfElements();
   be_to_face.SetSize(NumOfBdrElements);
   for (i = 0; i < NumOfBdrElements; i++)
   {
      v = boundary[i]->GetVertices();
      switch (GetBdrElementType(i))
      {
         case Element::TRIANGLE:
         {
            be_to_face[i] = (*faces_tbl)(v[0], v[1], v[2]);
            break;
         }
         case Element::QUADRILATERAL:
         {
            be_to_face[i] = (*faces_tbl)(v[0], v[1], v[2], v[3]);
            break;
         }
         default:
            MFEM_ABORT("Unexpected type of boundary Element.");
      }
   }

   if (ret_ftbl)
   {
      return faces_tbl;
   }
   delete faces_tbl;
   return NULL;
}

void Mesh::ReorientTetMesh()
{
   int *v;

   if (Dim != 3 || !(meshgen & 1))
   {
      return;
   }

   DSTable *old_v_to_v = NULL;
   Table *old_elem_vert = NULL;

   if (Nodes)
   {
      PrepareNodeReorder(&old_v_to_v, &old_elem_vert);
   }

   for (int i = 0; i < NumOfElements; i++)
   {
      if (GetElementType(i) == Element::TETRAHEDRON)
      {
         v = elements[i]->GetVertices();

         Rotate3(v[0], v[1], v[2]);
         if (v[0] < v[3])
         {
            Rotate3(v[1], v[2], v[3]);
         }
         else
         {
            ShiftL2R(v[0], v[1], v[3]);
         }
      }
   }

   for (int i = 0; i < NumOfBdrElements; i++)
   {
      if (GetBdrElementType(i) == Element::TRIANGLE)
      {
         v = boundary[i]->GetVertices();

         Rotate3(v[0], v[1], v[2]);
      }
   }

   if (!Nodes)
   {
      GetElementToFaceTable();
      GenerateFaces();
      if (el_to_edge)
      {
         NumOfEdges = GetElementToEdgeTable(*el_to_edge, be_to_edge);
      }
   }
   else
   {
      DoNodeReorder(old_v_to_v, old_elem_vert);
      delete old_elem_vert;
      delete old_v_to_v;
   }
}

int *Mesh::CartesianPartitioning(int nxyz[])
{
   int *partitioning;
   double pmin[3] = { infinity(), infinity(), infinity() };
   double pmax[3] = { -infinity(), -infinity(), -infinity() };
   // find a bounding box using the vertices
   for (int vi = 0; vi < NumOfVertices; vi++)
   {
      const double *p = vertices[vi]();
      for (int i = 0; i < spaceDim; i++)
      {
         if (p[i] < pmin[i]) { pmin[i] = p[i]; }
         if (p[i] > pmax[i]) { pmax[i] = p[i]; }
      }
   }

   partitioning = new int[NumOfElements];

   // determine the partitioning using the centers of the elements
   double ppt[3];
   Vector pt(ppt, spaceDim);
   for (int el = 0; el < NumOfElements; el++)
   {
      GetElementTransformation(el)->Transform(
         Geometries.GetCenter(GetElementBaseGeometry(el)), pt);
      int part = 0;
      for (int i = spaceDim-1; i >= 0; i--)
      {
         int idx = (int)floor(nxyz[i]*((pt(i) - pmin[i])/(pmax[i] - pmin[i])));
         if (idx < 0) { idx = 0; }
         if (idx >= nxyz[i]) { idx = nxyz[i]-1; }
         part = part * nxyz[i] + idx;
      }
      partitioning[el] = part;
   }

   return partitioning;
}

int *Mesh::GeneratePartitioning(int nparts, int part_method)
{
#ifdef MFEM_USE_METIS
   int i, *partitioning;

   ElementToElementTable();

   partitioning = new int[NumOfElements];

   if (nparts == 1)
   {
      for (i = 0; i < NumOfElements; i++)
      {
         partitioning[i] = 0;
      }
   }
   else
   {
      int *I, *J, n;
#ifndef MFEM_USE_METIS_5
      int wgtflag = 0;
      int numflag = 0;
      int options[5];
#else
      int ncon = 1;
      int err;
      int options[40];
#endif
      int edgecut;

      n = NumOfElements;
      I = el_to_el->GetI();
      J = el_to_el->GetJ();
#ifndef MFEM_USE_METIS_5
      options[0] = 0;
#else
      METIS_SetDefaultOptions(options);
      options[METIS_OPTION_CONTIG] = 1; // set METIS_OPTION_CONTIG
#endif

      // Sort the neighbor lists
      if (part_method >= 0 && part_method <= 2)
      {
         for (i = 0; i < n; i++)
         {
            // Sort in increasing order.
            // std::sort(J+I[i], J+I[i+1]);

            // Sort in decreasing order, as in previous versions of MFEM.
            std::sort(J+I[i], J+I[i+1], std::greater<int>());
         }
      }

      // This function should be used to partition a graph into a small
      // number of partitions (less than 8).
      if (part_method == 0 || part_method == 3)
      {
#ifndef MFEM_USE_METIS_5
         METIS_PartGraphRecursive(&n,
                                  (idxtype *) I,
                                  (idxtype *) J,
                                  (idxtype *) NULL,
                                  (idxtype *) NULL,
                                  &wgtflag,
                                  &numflag,
                                  &nparts,
                                  options,
                                  &edgecut,
                                  (idxtype *) partitioning);
#else
         err = METIS_PartGraphRecursive(&n,
                                        &ncon,
                                        I,
                                        J,
                                        (idx_t *) NULL,
                                        (idx_t *) NULL,
                                        (idx_t *) NULL,
                                        &nparts,
                                        (real_t *) NULL,
                                        (real_t *) NULL,
                                        options,
                                        &edgecut,
                                        partitioning);
         if (err != 1)
            mfem_error("Mesh::GeneratePartitioning: "
                       " error in METIS_PartGraphRecursive!");
#endif
      }

      // This function should be used to partition a graph into a large
      // number of partitions (greater than 8).
      if (part_method == 1 || part_method == 4)
      {
#ifndef MFEM_USE_METIS_5
         METIS_PartGraphKway(&n,
                             (idxtype *) I,
                             (idxtype *) J,
                             (idxtype *) NULL,
                             (idxtype *) NULL,
                             &wgtflag,
                             &numflag,
                             &nparts,
                             options,
                             &edgecut,
                             (idxtype *) partitioning);
#else
         err = METIS_PartGraphKway(&n,
                                   &ncon,
                                   I,
                                   J,
                                   (idx_t *) NULL,
                                   (idx_t *) NULL,
                                   (idx_t *) NULL,
                                   &nparts,
                                   (real_t *) NULL,
                                   (real_t *) NULL,
                                   options,
                                   &edgecut,
                                   partitioning);
         if (err != 1)
            mfem_error("Mesh::GeneratePartitioning: "
                       " error in METIS_PartGraphKway!");
#endif
      }

      // The objective of this partitioning is to minimize the total
      // communication volume
      if (part_method == 2 || part_method == 5)
      {
#ifndef MFEM_USE_METIS_5
         METIS_PartGraphVKway(&n,
                              (idxtype *) I,
                              (idxtype *) J,
                              (idxtype *) NULL,
                              (idxtype *) NULL,
                              &wgtflag,
                              &numflag,
                              &nparts,
                              options,
                              &edgecut,
                              (idxtype *) partitioning);
#else
         options[METIS_OPTION_OBJTYPE] = METIS_OBJTYPE_VOL;
         err = METIS_PartGraphKway(&n,
                                   &ncon,
                                   I,
                                   J,
                                   (idx_t *) NULL,
                                   (idx_t *) NULL,
                                   (idx_t *) NULL,
                                   &nparts,
                                   (real_t *) NULL,
                                   (real_t *) NULL,
                                   options,
                                   &edgecut,
                                   partitioning);
         if (err != 1)
            mfem_error("Mesh::GeneratePartitioning: "
                       " error in METIS_PartGraphKway!");
#endif
      }

#ifdef MFEM_DEBUG
      mfem::out << "Mesh::GeneratePartitioning(...): edgecut = "
                << edgecut << endl;
#endif
   }

   if (el_to_el)
   {
      delete el_to_el;
   }
   el_to_el = NULL;

   // Check for empty partitionings (a "feature" in METIS)
   {
      Array< Pair<int,int> > psize(nparts);
      for (i = 0; i < nparts; i++)
      {
         psize[i].one = 0;
         psize[i].two = i;
      }

      for (i = 0; i < NumOfElements; i++)
      {
         psize[partitioning[i]].one++;
      }

      int empty_parts = 0;
      for (i = 0; i < nparts; i++)
         if (psize[i].one == 0)
         {
            empty_parts++;
         }

      // This code just split the largest partitionings in two.
      // Do we need to replace it with something better?
      if (empty_parts)
      {
         mfem::err << "Mesh::GeneratePartitioning returned " << empty_parts
                   << " empty parts!" << endl;

         SortPairs<int,int>(psize, nparts);

         for (i = nparts-1; i > nparts-1-empty_parts; i--)
         {
            psize[i].one /= 2;
         }

         for (int j = 0; j < NumOfElements; j++)
            for (i = nparts-1; i > nparts-1-empty_parts; i--)
               if (psize[i].one == 0 || partitioning[j] != psize[i].two)
               {
                  continue;
               }
               else
               {
                  partitioning[j] = psize[nparts-1-i].two;
                  psize[i].one--;
               }
      }
   }

   return partitioning;

#else

   mfem_error("Mesh::GeneratePartitioning(...): "
              "MFEM was compiled without Metis.");

   return NULL;

#endif
}

/* required: 0 <= partitioning[i] < num_part */
void FindPartitioningComponents(Table &elem_elem,
                                const Array<int> &partitioning,
                                Array<int> &component,
                                Array<int> &num_comp)
{
   int i, j, k;
   int num_elem, *i_elem_elem, *j_elem_elem;

   num_elem    = elem_elem.Size();
   i_elem_elem = elem_elem.GetI();
   j_elem_elem = elem_elem.GetJ();

   component.SetSize(num_elem);

   Array<int> elem_stack(num_elem);
   int stack_p, stack_top_p, elem;
   int num_part;

   num_part = -1;
   for (i = 0; i < num_elem; i++)
   {
      if (partitioning[i] > num_part)
      {
         num_part = partitioning[i];
      }
      component[i] = -1;
   }
   num_part++;

   num_comp.SetSize(num_part);
   for (i = 0; i < num_part; i++)
   {
      num_comp[i] = 0;
   }

   stack_p = 0;
   stack_top_p = 0;  // points to the first unused element in the stack
   for (elem = 0; elem < num_elem; elem++)
   {
      if (component[elem] >= 0)
      {
         continue;
      }

      component[elem] = num_comp[partitioning[elem]]++;

      elem_stack[stack_top_p++] = elem;

      for ( ; stack_p < stack_top_p; stack_p++)
      {
         i = elem_stack[stack_p];
         for (j = i_elem_elem[i]; j < i_elem_elem[i+1]; j++)
         {
            k = j_elem_elem[j];
            if (partitioning[k] == partitioning[i])
            {
               if (component[k] < 0)
               {
                  component[k] = component[i];
                  elem_stack[stack_top_p++] = k;
               }
               else if (component[k] != component[i])
               {
                  mfem_error("FindPartitioningComponents");
               }
            }
         }
      }
   }
}

void Mesh::CheckPartitioning(int *partitioning)
{
   int i, n_empty, n_mcomp;
   Array<int> component, num_comp;
   const Array<int> _partitioning(partitioning, GetNE());

   ElementToElementTable();

   FindPartitioningComponents(*el_to_el, _partitioning, component, num_comp);

   n_empty = n_mcomp = 0;
   for (i = 0; i < num_comp.Size(); i++)
      if (num_comp[i] == 0)
      {
         n_empty++;
      }
      else if (num_comp[i] > 1)
      {
         n_mcomp++;
      }

   if (n_empty > 0)
   {
      mfem::out << "Mesh::CheckPartitioning(...) :\n"
                << "The following subdomains are empty :\n";
      for (i = 0; i < num_comp.Size(); i++)
         if (num_comp[i] == 0)
         {
            mfem::out << ' ' << i;
         }
      mfem::out << endl;
   }
   if (n_mcomp > 0)
   {
      mfem::out << "Mesh::CheckPartitioning(...) :\n"
                << "The following subdomains are NOT connected :\n";
      for (i = 0; i < num_comp.Size(); i++)
         if (num_comp[i] > 1)
         {
            mfem::out << ' ' << i;
         }
      mfem::out << endl;
   }
   if (n_empty == 0 && n_mcomp == 0)
      mfem::out << "Mesh::CheckPartitioning(...) : "
                "All subdomains are connected." << endl;

   if (el_to_el)
   {
      delete el_to_el;
   }
   el_to_el = NULL;
}

// compute the coefficients of the polynomial in t:
//   c(0)+c(1)*t+...+c(d)*t^d = det(A+t*B)
// where A, B are (d x d), d=2,3
void DetOfLinComb(const DenseMatrix &A, const DenseMatrix &B, Vector &c)
{
   const double *a = A.Data();
   const double *b = B.Data();

   c.SetSize(A.Width()+1);
   switch (A.Width())
   {
      case 2:
      {
         // det(A+t*B) = |a0 a2|   / |a0 b2| + |b0 a2| \       |b0 b2|
         //              |a1 a3| + \ |a1 b3|   |b1 a3| / * t + |b1 b3| * t^2
         c(0) = a[0]*a[3]-a[1]*a[2];
         c(1) = a[0]*b[3]-a[1]*b[2]+b[0]*a[3]-b[1]*a[2];
         c(2) = b[0]*b[3]-b[1]*b[2];
      }
      break;

      case 3:
      {
         /*              |a0 a3 a6|
          * det(A+t*B) = |a1 a4 a7| +
          *              |a2 a5 a8|

          *     /  |b0 a3 a6|   |a0 b3 a6|   |a0 a3 b6| \
          *   + |  |b1 a4 a7| + |a1 b4 a7| + |a1 a4 b7| | * t +
          *     \  |b2 a5 a8|   |a2 b5 a8|   |a2 a5 b8| /

          *     /  |a0 b3 b6|   |b0 a3 b6|   |b0 b3 a6| \
          *   + |  |a1 b4 b7| + |b1 a4 b7| + |b1 b4 a7| | * t^2 +
          *     \  |a2 b5 b8|   |b2 a5 b8|   |b2 b5 a8| /

          *     |b0 b3 b6|
          *   + |b1 b4 b7| * t^3
          *     |b2 b5 b8|       */
         c(0) = (a[0] * (a[4] * a[8] - a[5] * a[7]) +
                 a[1] * (a[5] * a[6] - a[3] * a[8]) +
                 a[2] * (a[3] * a[7] - a[4] * a[6]));

         c(1) = (b[0] * (a[4] * a[8] - a[5] * a[7]) +
                 b[1] * (a[5] * a[6] - a[3] * a[8]) +
                 b[2] * (a[3] * a[7] - a[4] * a[6]) +

                 a[0] * (b[4] * a[8] - b[5] * a[7]) +
                 a[1] * (b[5] * a[6] - b[3] * a[8]) +
                 a[2] * (b[3] * a[7] - b[4] * a[6]) +

                 a[0] * (a[4] * b[8] - a[5] * b[7]) +
                 a[1] * (a[5] * b[6] - a[3] * b[8]) +
                 a[2] * (a[3] * b[7] - a[4] * b[6]));

         c(2) = (a[0] * (b[4] * b[8] - b[5] * b[7]) +
                 a[1] * (b[5] * b[6] - b[3] * b[8]) +
                 a[2] * (b[3] * b[7] - b[4] * b[6]) +

                 b[0] * (a[4] * b[8] - a[5] * b[7]) +
                 b[1] * (a[5] * b[6] - a[3] * b[8]) +
                 b[2] * (a[3] * b[7] - a[4] * b[6]) +

                 b[0] * (b[4] * a[8] - b[5] * a[7]) +
                 b[1] * (b[5] * a[6] - b[3] * a[8]) +
                 b[2] * (b[3] * a[7] - b[4] * a[6]));

         c(3) = (b[0] * (b[4] * b[8] - b[5] * b[7]) +
                 b[1] * (b[5] * b[6] - b[3] * b[8]) +
                 b[2] * (b[3] * b[7] - b[4] * b[6]));
      }
      break;

      default:
         mfem_error("DetOfLinComb(...)");
   }
}

// compute the real roots of
//   z(0)+z(1)*x+...+z(d)*x^d = 0,  d=2,3;
// the roots are returned in x, sorted in increasing order;
// it is assumed that x is at least of size d;
// return the number of roots counting multiplicity;
// return -1 if all z(i) are 0.
int FindRoots(const Vector &z, Vector &x)
{
   int d = z.Size()-1;
   if (d > 3 || d < 0)
   {
      mfem_error("FindRoots(...)");
   }

   while (z(d) == 0.0)
   {
      if (d == 0)
      {
         return (-1);
      }
      d--;
   }
   switch (d)
   {
      case 0:
      {
         return 0;
      }

      case 1:
      {
         x(0) = -z(0)/z(1);
         return 1;
      }

      case 2:
      {
         double a = z(2), b = z(1), c = z(0);
         double D = b*b-4*a*c;
         if (D < 0.0)
         {
            return 0;
         }
         if (D == 0.0)
         {
            x(0) = x(1) = -0.5 * b / a;
            return 2; // root with multiplicity 2
         }
         if (b == 0.0)
         {
            x(0) = -(x(1) = fabs(0.5 * sqrt(D) / a));
            return 2;
         }
         else
         {
            double t;
            if (b > 0.0)
            {
               t = -0.5 * (b + sqrt(D));
            }
            else
            {
               t = -0.5 * (b - sqrt(D));
            }
            x(0) = t / a;
            x(1) = c / t;
            if (x(0) > x(1))
            {
               Swap<double>(x(0), x(1));
            }
            return 2;
         }
      }

      case 3:
      {
         double a = z(2)/z(3), b = z(1)/z(3), c = z(0)/z(3);

         // find the real roots of x^3 + a x^2 + b x + c = 0
         double Q = (a * a - 3 * b) / 9;
         double R = (2 * a * a * a - 9 * a * b + 27 * c) / 54;
         double Q3 = Q * Q * Q;
         double R2 = R * R;

         if (R2 == Q3)
         {
            if (Q == 0)
            {
               x(0) = x(1) = x(2) = - a / 3;
            }
            else
            {
               double sqrtQ = sqrt(Q);

               if (R > 0)
               {
                  x(0) = -2 * sqrtQ - a / 3;
                  x(1) = x(2) = sqrtQ - a / 3;
               }
               else
               {
                  x(0) = x(1) = - sqrtQ - a / 3;
                  x(2) = 2 * sqrtQ - a / 3;
               }
            }
            return 3;
         }
         else if (R2 < Q3)
         {
            double theta = acos(R / sqrt(Q3));
            double A = -2 * sqrt(Q);
            double x0, x1, x2;
            x0 = A * cos(theta / 3) - a / 3;
            x1 = A * cos((theta + 2.0 * M_PI) / 3) - a / 3;
            x2 = A * cos((theta - 2.0 * M_PI) / 3) - a / 3;

            /* Sort x0, x1, x2 */
            if (x0 > x1)
            {
               Swap<double>(x0, x1);
            }
            if (x1 > x2)
            {
               Swap<double>(x1, x2);
               if (x0 > x1)
               {
                  Swap<double>(x0, x1);
               }
            }
            x(0) = x0;
            x(1) = x1;
            x(2) = x2;
            return 3;
         }
         else
         {
            double A;
            if (R >= 0.0)
            {
               A = -pow(sqrt(R2 - Q3) + R, 1.0/3.0);
            }
            else
            {
               A =  pow(sqrt(R2 - Q3) - R, 1.0/3.0);
            }
            x(0) = A + Q / A - a / 3;
            return 1;
         }
      }
   }
   return 0;
}

void FindTMax(Vector &c, Vector &x, double &tmax,
              const double factor, const int Dim)
{
   const double c0 = c(0);
   c(0) = c0 * (1.0 - pow(factor, -Dim));
   int nr = FindRoots(c, x);
   for (int j = 0; j < nr; j++)
   {
      if (x(j) > tmax)
      {
         break;
      }
      if (x(j) >= 0.0)
      {
         tmax = x(j);
         break;
      }
   }
   c(0) = c0 * (1.0 - pow(factor, Dim));
   nr = FindRoots(c, x);
   for (int j = 0; j < nr; j++)
   {
      if (x(j) > tmax)
      {
         break;
      }
      if (x(j) >= 0.0)
      {
         tmax = x(j);
         break;
      }
   }
}

void Mesh::CheckDisplacements(const Vector &displacements, double &tmax)
{
   int nvs = vertices.Size();
   DenseMatrix P, V, DS, PDS(spaceDim), VDS(spaceDim);
   Vector c(spaceDim+1), x(spaceDim);
   const double factor = 2.0;

   // check for tangling assuming constant speed
   if (tmax < 1.0)
   {
      tmax = 1.0;
   }
   for (int i = 0; i < NumOfElements; i++)
   {
      Element *el = elements[i];
      int nv = el->GetNVertices();
      int *v = el->GetVertices();
      P.SetSize(spaceDim, nv);
      V.SetSize(spaceDim, nv);
      for (int j = 0; j < spaceDim; j++)
         for (int k = 0; k < nv; k++)
         {
            P(j, k) = vertices[v[k]](j);
            V(j, k) = displacements(v[k]+j*nvs);
         }
      DS.SetSize(nv, spaceDim);
      const FiniteElement *fe =
         GetTransformationFEforElementType(el->GetType());
      // check if  det(P.DShape+t*V.DShape) > 0 for all x and 0<=t<=1
      switch (el->GetType())
      {
         case Element::TRIANGLE:
         case Element::TETRAHEDRON:
         {
            // DS is constant
            fe->CalcDShape(Geometries.GetCenter(fe->GetGeomType()), DS);
            Mult(P, DS, PDS);
            Mult(V, DS, VDS);
            DetOfLinComb(PDS, VDS, c);
            if (c(0) <= 0.0)
            {
               tmax = 0.0;
            }
            else
            {
               FindTMax(c, x, tmax, factor, Dim);
            }
         }
         break;

         case Element::QUADRILATERAL:
         {
            const IntegrationRule &ir = fe->GetNodes();
            for (int j = 0; j < nv; j++)
            {
               fe->CalcDShape(ir.IntPoint(j), DS);
               Mult(P, DS, PDS);
               Mult(V, DS, VDS);
               DetOfLinComb(PDS, VDS, c);
               if (c(0) <= 0.0)
               {
                  tmax = 0.0;
               }
               else
               {
                  FindTMax(c, x, tmax, factor, Dim);
               }
            }
         }
         break;

         default:
            mfem_error("Mesh::CheckDisplacements(...)");
      }
   }
}

void Mesh::MoveVertices(const Vector &displacements)
{
   for (int i = 0, nv = vertices.Size(); i < nv; i++)
      for (int j = 0; j < spaceDim; j++)
      {
         vertices[i](j) += displacements(j*nv+i);
      }
}

void Mesh::GetVertices(Vector &vert_coord) const
{
   int nv = vertices.Size();
   vert_coord.SetSize(nv*spaceDim);
   for (int i = 0; i < nv; i++)
      for (int j = 0; j < spaceDim; j++)
      {
         vert_coord(j*nv+i) = vertices[i](j);
      }
}

void Mesh::SetVertices(const Vector &vert_coord)
{
   for (int i = 0, nv = vertices.Size(); i < nv; i++)
      for (int j = 0; j < spaceDim; j++)
      {
         vertices[i](j) = vert_coord(j*nv+i);
      }
}

void Mesh::GetNode(int i, double *coord)
{
   if (Nodes)
   {
      FiniteElementSpace *fes = Nodes->FESpace();
      for (int j = 0; j < spaceDim; j++)
      {
         coord[j] = (*Nodes)(fes->DofToVDof(i, j));
      }
   }
   else
   {
      for (int j = 0; j < spaceDim; j++)
      {
         coord[j] = vertices[i](j);
      }
   }
}

void Mesh::SetNode(int i, const double *coord)
{
   if (Nodes)
   {
      FiniteElementSpace *fes = Nodes->FESpace();
      for (int j = 0; j < spaceDim; j++)
      {
         (*Nodes)(fes->DofToVDof(i, j)) = coord[j];
      }
   }
   else
   {
      for (int j = 0; j < spaceDim; j++)
      {
         vertices[i](j) = coord[j];
      }

   }
}

void Mesh::MoveNodes(const Vector &displacements)
{
   if (Nodes)
   {
      (*Nodes) += displacements;
   }
   else
   {
      MoveVertices(displacements);
   }
}

void Mesh::GetNodes(Vector &node_coord) const
{
   if (Nodes)
   {
      node_coord = (*Nodes);
   }
   else
   {
      GetVertices(node_coord);
   }
}

void Mesh::SetNodes(const Vector &node_coord)
{
   if (Nodes)
   {
      (*Nodes) = node_coord;
   }
   else
   {
      SetVertices(node_coord);
   }
}

void Mesh::NewNodes(GridFunction &nodes, bool make_owner)
{
   if (own_nodes) { delete Nodes; }
   Nodes = &nodes;
   spaceDim = Nodes->FESpace()->GetVDim();
   own_nodes = (int)make_owner;

   if (NURBSext != nodes.FESpace()->GetNURBSext())
   {
      delete NURBSext;
      NURBSext = nodes.FESpace()->StealNURBSext();
   }
}

void Mesh::SwapNodes(GridFunction *&nodes, int &own_nodes_)
{
   mfem::Swap<GridFunction*>(Nodes, nodes);
   mfem::Swap<int>(own_nodes, own_nodes_);
   // TODO:
   // if (nodes)
   //    nodes->FESpace()->MakeNURBSextOwner();
   // NURBSext = (Nodes) ? Nodes->FESpace()->StealNURBSext() : NULL;
}

void Mesh::AverageVertices(const int *indexes, int n, int result)
{
   int j, k;

   for (k = 0; k < spaceDim; k++)
   {
      vertices[result](k) = vertices[indexes[0]](k);
   }

   for (j = 1; j < n; j++)
      for (k = 0; k < spaceDim; k++)
      {
         vertices[result](k) += vertices[indexes[j]](k);
      }

   for (k = 0; k < spaceDim; k++)
   {
      vertices[result](k) *= (1.0 / n);
   }
}

void Mesh::UpdateNodes()
{
   if (Nodes)
   {
      Nodes->FESpace()->Update();
      Nodes->Update();
   }
}

void Mesh::UniformRefinement2D()
{
   DeleteLazyTables();

   if (el_to_edge == NULL)
   {
      el_to_edge = new Table;
      NumOfEdges = GetElementToEdgeTable(*el_to_edge, be_to_edge);
   }

   int quad_counter = 0;
   for (int i = 0; i < NumOfElements; i++)
   {
      if (elements[i]->GetType() == Element::QUADRILATERAL)
      {
         quad_counter++;
      }
   }

   const int oedge = NumOfVertices;
   const int oelem = oedge + NumOfEdges;

   vertices.SetSize(oelem + quad_counter);
   elements.SetSize(4 * NumOfElements);
   quad_counter = 0;
   for (int i = 0; i < NumOfElements; i++)
   {
      const Element::Type el_type = elements[i]->GetType();
      const int attr = elements[i]->GetAttribute();
      int *v = elements[i]->GetVertices();
      const int *e = el_to_edge->GetRow(i);
      const int j = NumOfElements + 3 * i;
      int vv[2];

      if (el_type == Element::TRIANGLE)
      {
         for (int ei = 0; ei < 3; ei++)
         {
            for (int k = 0; k < 2; k++)
            {
               vv[k] = v[tri_t::Edges[ei][k]];
            }
            AverageVertices(vv, 2, oedge+e[ei]);
         }

         elements[j+0] = new Triangle(oedge+e[1], oedge+e[2], oedge+e[0], attr);
         elements[j+1] = new Triangle(oedge+e[0], v[1], oedge+e[1], attr);
         elements[j+2] = new Triangle(oedge+e[2], oedge+e[1], v[2], attr);

         v[1] = oedge+e[0];
         v[2] = oedge+e[2];
      }
      else if (el_type == Element::QUADRILATERAL)
      {
         const int qe = quad_counter;
         quad_counter++;
         AverageVertices(v, 4, oelem+qe);

         for (int ei = 0; ei < 4; ei++)
         {
            for (int k = 0; k < 2; k++)
            {
               vv[k] = v[quad_t::Edges[ei][k]];
            }
            AverageVertices(vv, 2, oedge+e[ei]);
         }

         elements[j+0] = new Quadrilateral(oedge+e[0], v[1], oedge+e[1],
                                           oelem+qe, attr);
         elements[j+1] = new Quadrilateral(oelem+qe, oedge+e[1],
                                           v[2], oedge+e[2], attr);
         elements[j+2] = new Quadrilateral(oedge+e[3], oelem+qe,
                                           oedge+e[2], v[3], attr);

         v[1] = oedge+e[0];
         v[2] = oelem+qe;
         v[3] = oedge+e[3];
      }
      else
      {
         MFEM_ABORT("unknown element type: " << el_type);
      }
   }

   boundary.SetSize(2 * NumOfBdrElements);
   for (int i = 0; i < NumOfBdrElements; i++)
   {
      const int attr = boundary[i]->GetAttribute();
      int *v = boundary[i]->GetVertices();
      const int j = NumOfBdrElements + i;

      boundary[j] = new Segment(oedge+be_to_edge[i], v[1], attr);

      v[1] = oedge+be_to_edge[i];
   }

<<<<<<< HEAD
   static double *quad_children = mm::malloc<double>(2*4*4);
   kQuadChildren(quad_children);
=======
   static const double A = 0.0, B = 0.5, C = 1.0;
   static double tri_children[2*3*4] =
   {
      A,A, B,A, A,B,
      B,B, A,B, B,A,
      B,A, C,A, B,B,
      A,B, B,B, A,C
   };
   static double quad_children[2*4*4] =
   {
      A,A, B,A, B,B, A,B, // lower-left
      B,A, C,A, C,B, B,B, // lower-right
      B,B, C,B, C,C, B,C, // upper-right
      A,B, B,B, B,C, A,C  // upper-left
   };
>>>>>>> f9fe41f8

   CoarseFineTr.point_matrices[Geometry::TRIANGLE].
   UseExternalData(tri_children, 2, 3, 4);
   CoarseFineTr.point_matrices[Geometry::SQUARE].
   UseExternalData(quad_children, 2, 4, 4);
   CoarseFineTr.embeddings.SetSize(elements.Size());

   for (int i = 0; i < elements.Size(); i++)
   {
      Embedding &emb = CoarseFineTr.embeddings[i];
      emb.parent = (i < NumOfElements) ? i : (i - NumOfElements) / 3;
      emb.matrix = (i < NumOfElements) ? 0 : (i - NumOfElements) % 3 + 1;
   }

   NumOfVertices    = vertices.Size();
   NumOfElements    = 4 * NumOfElements;
   NumOfBdrElements = 2 * NumOfBdrElements;
   NumOfFaces       = 0;

   NumOfEdges = GetElementToEdgeTable(*el_to_edge, be_to_edge);
   GenerateFaces();

   last_operation = Mesh::REFINE;
   sequence++;

   UpdateNodes();

#ifdef MFEM_DEBUG
   CheckElementOrientation(false);
   CheckBdrElementOrientation(false);
#endif
}

static inline double sqr(const double &x)
{
   return x*x;
}

void Mesh::UniformRefinement3D_base(Array<int> *f2qf_ptr, DSTable *v_to_v_p)
{
   DeleteLazyTables();

   if (el_to_edge == NULL)
   {
      el_to_edge = new Table;
      NumOfEdges = GetElementToEdgeTable(*el_to_edge, be_to_edge);
   }

   if (el_to_face == NULL)
   {
      GetElementToFaceTable();
   }

   Array<int> f2qf_loc;
   Array<int> &f2qf = f2qf_ptr ? *f2qf_ptr : f2qf_loc;
   f2qf.SetSize(0);

   int NumOfQuadFaces = 0;
   if (HasGeometry(Geometry::SQUARE))
   {
      if (HasGeometry(Geometry::TRIANGLE))
      {
         f2qf.SetSize(faces.Size());
         for (int i = 0; i < faces.Size(); i++)
         {
            if (faces[i]->GetType() == Element::QUADRILATERAL)
            {
               f2qf[i] = NumOfQuadFaces;
               NumOfQuadFaces++;
            }
         }
      }
      else
      {
         NumOfQuadFaces = faces.Size();
      }
   }

   int hex_counter = 0;
   if (HasGeometry(Geometry::CUBE))
   {
      for (int i = 0; i < elements.Size(); i++)
      {
         if (elements[i]->GetType() == Element::HEXAHEDRON)
         {
            hex_counter++;
         }
      }
   }

   // Map from edge-index to vertex-index, needed for ReorientTetMesh() for
   // parallel meshes.
   Array<int> e2v;
   if (HasGeometry(Geometry::TETRAHEDRON))
   {
      e2v.SetSize(NumOfEdges);

      DSTable *v_to_v_ptr = v_to_v_p;
      if (!v_to_v_p)
      {
         v_to_v_ptr = new DSTable(NumOfVertices);
         GetVertexToVertexTable(*v_to_v_ptr);
      }

      Array<Pair<int,int> > J_v2v(NumOfEdges); // (second vertex id, edge id)
      J_v2v.SetSize(0);
      for (int i = 0; i < NumOfVertices; i++)
      {
         Pair<int,int> *row_start = J_v2v.end();
         for (DSTable::RowIterator it(*v_to_v_ptr, i); !it; ++it)
         {
            J_v2v.Append(Pair<int,int>(it.Column(), it.Index()));
         }
         std::sort(row_start, J_v2v.end());
      }

      for (int i = 0; i < J_v2v.Size(); i++)
      {
         e2v[J_v2v[i].two] = i;
      }

      if (!v_to_v_p)
      {
         delete v_to_v_ptr;
      }
      else
      {
         for (int i = 0; i < NumOfVertices; i++)
         {
            for (DSTable::RowIterator it(*v_to_v_ptr, i); !it; ++it)
            {
               it.SetIndex(e2v[it.Index()]);
            }
         }
      }
   }

   // Offsets for new vertices from edges, faces (quads only), and elements
   // (hexes only); each of these entities generates one new vertex.
   const int oedge = NumOfVertices;
   const int oface = oedge + NumOfEdges;
   const int oelem = oface + NumOfQuadFaces;

   vertices.SetSize(oelem + hex_counter);
   elements.SetSize(8 * NumOfElements);
   CoarseFineTr.embeddings.SetSize(elements.Size());
   hex_counter = 0;
   for (int i = 0; i < NumOfElements; i++)
   {
      const Element::Type el_type = elements[i]->GetType();
      const int attr = elements[i]->GetAttribute();
      int *v = elements[i]->GetVertices();
      const int *e = el_to_edge->GetRow(i);
      const int j = NumOfElements + 7 * i;
      int vv[4], ev[12];

      if (e2v.Size())
      {
         const int ne = el_to_edge->RowSize(i);
         for (int k = 0; k < ne; k++) { ev[k] = e2v[e[k]]; }
         e = ev;
      }

      switch (el_type)
      {
         case Element::TETRAHEDRON:
         {
            for (int ei = 0; ei < 6; ei++)
            {
               for (int k = 0; k < 2; k++)
               {
                  vv[k] = v[tet_t::Edges[ei][k]];
               }
               AverageVertices(vv, 2, oedge+e[ei]);
            }

            // Algorithm for choosing refinement type:
            // 0: smallest octahedron diagonal
            // 1: best aspect ratio
            const int rt_algo = 1;
            // Refinement type:
            // 0: (v0,v1)-(v2,v3), 1: (v0,v2)-(v1,v3), 2: (v0,v3)-(v1,v2)
            // 0:      e0-e5,      1:      e1-e4,      2:      e2-e3
            int rt;
            ElementTransformation *T = GetElementTransformation(i);
            T->SetIntPoint(&Geometries.GetCenter(Geometry::TETRAHEDRON));
            const DenseMatrix &J = T->Jacobian();
            if (rt_algo == 0)
            {
               // smallest octahedron diagonal
               double len_sqr, min_len;

               min_len = sqr(J(0,0)-J(0,1)-J(0,2)) +
                         sqr(J(1,0)-J(1,1)-J(1,2)) +
                         sqr(J(2,0)-J(2,1)-J(2,2));
               rt = 0;

               len_sqr = sqr(J(0,1)-J(0,0)-J(0,2)) +
                         sqr(J(1,1)-J(1,0)-J(1,2)) +
                         sqr(J(2,1)-J(2,0)-J(2,2));
               if (len_sqr < min_len) { min_len = len_sqr; rt = 1; }

               len_sqr = sqr(J(0,2)-J(0,0)-J(0,1)) +
                         sqr(J(1,2)-J(1,0)-J(1,1)) +
                         sqr(J(2,2)-J(2,0)-J(2,1));
               if (len_sqr < min_len) { rt = 2; }
            }
            else
            {
               // best aspect ratio
               double Em_data[18], Js_data[9], Jp_data[9];
               DenseMatrix Em(Em_data, 3, 6);
               DenseMatrix Js(Js_data, 3, 3), Jp(Jp_data, 3, 3);
               double ar1, ar2, kappa, kappa_min;

               for (int s = 0; s < 3; s++)
               {
                  for (int t = 0; t < 3; t++)
                  {
                     Em(t,s) = 0.5*J(t,s);
                  }
               }
               for (int t = 0; t < 3; t++)
               {
                  Em(t,3) = 0.5*(J(t,0)+J(t,1));
                  Em(t,4) = 0.5*(J(t,0)+J(t,2));
                  Em(t,5) = 0.5*(J(t,1)+J(t,2));
               }

               // rt = 0; Em: {0,5,1,2}, {0,5,2,4}
               for (int t = 0; t < 3; t++)
               {
                  Js(t,0) = Em(t,5)-Em(t,0);
                  Js(t,1) = Em(t,1)-Em(t,0);
                  Js(t,2) = Em(t,2)-Em(t,0);
               }
               Geometries.JacToPerfJac(Geometry::TETRAHEDRON, Js, Jp);
               ar1 = Jp.CalcSingularvalue(0)/Jp.CalcSingularvalue(2);
               for (int t = 0; t < 3; t++)
               {
                  Js(t,0) = Em(t,5)-Em(t,0);
                  Js(t,1) = Em(t,2)-Em(t,0);
                  Js(t,2) = Em(t,4)-Em(t,0);
               }
               Geometries.JacToPerfJac(Geometry::TETRAHEDRON, Js, Jp);
               ar2 = Jp.CalcSingularvalue(0)/Jp.CalcSingularvalue(2);
               kappa_min = std::max(ar1, ar2);
               rt = 0;

               // rt = 1; Em: {1,0,4,2}, {1,2,4,5}
               for (int t = 0; t < 3; t++)
               {
                  Js(t,0) = Em(t,0)-Em(t,1);
                  Js(t,1) = Em(t,4)-Em(t,1);
                  Js(t,2) = Em(t,2)-Em(t,1);
               }
               Geometries.JacToPerfJac(Geometry::TETRAHEDRON, Js, Jp);
               ar1 = Jp.CalcSingularvalue(0)/Jp.CalcSingularvalue(2);
               for (int t = 0; t < 3; t++)
               {
                  Js(t,0) = Em(t,2)-Em(t,1);
                  Js(t,1) = Em(t,4)-Em(t,1);
                  Js(t,2) = Em(t,5)-Em(t,1);
               }
               Geometries.JacToPerfJac(Geometry::TETRAHEDRON, Js, Jp);
               ar2 = Jp.CalcSingularvalue(0)/Jp.CalcSingularvalue(2);
               kappa = std::max(ar1, ar2);
               if (kappa < kappa_min) { kappa_min = kappa; rt = 1; }

               // rt = 2; Em: {2,0,1,3}, {2,1,5,3}
               for (int t = 0; t < 3; t++)
               {
                  Js(t,0) = Em(t,0)-Em(t,2);
                  Js(t,1) = Em(t,1)-Em(t,2);
                  Js(t,2) = Em(t,3)-Em(t,2);
               }
               Geometries.JacToPerfJac(Geometry::TETRAHEDRON, Js, Jp);
               ar1 = Jp.CalcSingularvalue(0)/Jp.CalcSingularvalue(2);
               for (int t = 0; t < 3; t++)
               {
                  Js(t,0) = Em(t,1)-Em(t,2);
                  Js(t,1) = Em(t,5)-Em(t,2);
                  Js(t,2) = Em(t,3)-Em(t,2);
               }
               Geometries.JacToPerfJac(Geometry::TETRAHEDRON, Js, Jp);
               ar2 = Jp.CalcSingularvalue(0)/Jp.CalcSingularvalue(2);
               kappa = std::max(ar1, ar2);
               if (kappa < kappa_min) { rt = 2; }
            }

            static const int mv_all[3][4][4] =
            {
               { {0,5,1,2}, {0,5,2,4}, {0,5,4,3}, {0,5,3,1} }, // rt = 0
               { {1,0,4,2}, {1,2,4,5}, {1,5,4,3}, {1,3,4,0} }, // rt = 1
               { {2,0,1,3}, {2,1,5,3}, {2,5,4,3}, {2,4,0,3} }  // rt = 2
            };
            const int (&mv)[4][4] = mv_all[rt];

#ifndef MFEM_USE_MEMALLOC
            elements[j+0] = new Tetrahedron(oedge+e[0], v[1],
                                            oedge+e[3], oedge+e[4], attr);
            elements[j+1] = new Tetrahedron(oedge+e[1], oedge+e[3],
                                            v[2], oedge+e[5], attr);
            elements[j+2] = new Tetrahedron(oedge+e[2], oedge+e[4],
                                            oedge+e[5], v[3], attr);
            for (int k = 0; k < 4; k++)
            {
               elements[j+k+3] =
                  new Tetrahedron(oedge+e[mv[k][0]], oedge+e[mv[k][1]],
                                  oedge+e[mv[k][2]], oedge+e[mv[k][3]], attr);
            }
#else
            Tetrahedron *tet;
            elements[j+0] = tet = TetMemory.Alloc();
            tet->Init(oedge+e[0], v[1], oedge+e[3], oedge+e[4], attr);
            elements[j+1] = tet = TetMemory.Alloc();
            tet->Init(oedge+e[1], oedge+e[3], v[2], oedge+e[5], attr);
            elements[j+2] = tet = TetMemory.Alloc();
            tet->Init(oedge+e[2], oedge+e[4], oedge+e[5], v[3], attr);
            for (int k = 0; k < 4; k++)
            {
               elements[j+k+3] = tet = TetMemory.Alloc();
               tet->Init(oedge+e[mv[k][0]], oedge+e[mv[k][1]],
                         oedge+e[mv[k][2]], oedge+e[mv[k][3]], attr);
            }
#endif

            v[1] = oedge+e[0];
            v[2] = oedge+e[1];
            v[3] = oedge+e[2];
            ((Tetrahedron*)elements[i])->SetRefinementFlag(0);

            CoarseFineTr.embeddings[i].parent = i;
            CoarseFineTr.embeddings[i].matrix = 0;
            for (int k = 0; k < 3; k++)
            {
               CoarseFineTr.embeddings[j+k].parent = i;
               CoarseFineTr.embeddings[j+k].matrix = k+1;
            }
            for (int k = 0; k < 4; k++)
            {
               CoarseFineTr.embeddings[j+k+3].parent = i;
               CoarseFineTr.embeddings[j+k+3].matrix = 4*(rt+1)+k;
            }
         }
         break;

         case Element::WEDGE:
         {
            const int *f = el_to_face->GetRow(i);

            for (int fi = 2; fi < 5; fi++)
            {
               for (int k = 0; k < 4; k++)
               {
                  vv[k] = v[pri_t::FaceVert[fi][k]];
               }
               AverageVertices(vv, 4, oface + f2qf[f[fi]]);
            }

            for (int ei = 0; ei < 9; ei++)
            {
               for (int k = 0; k < 2; k++)
               {
                  vv[k] = v[pri_t::Edges[ei][k]];
               }
               AverageVertices(vv, 2, oedge+e[ei]);
            }

            const int qf2 = f2qf[f[2]];
            const int qf3 = f2qf[f[3]];
            const int qf4 = f2qf[f[4]];

            elements[j+0] = new Wedge(oedge+e[1], oedge+e[2], oedge+e[0],
                                      oface+qf3, oface+qf4, oface+qf2,
                                      attr);
            elements[j+1] = new Wedge(oedge+e[0], v[1], oedge+e[1],
                                      oface+qf2, oedge+e[7], oface+qf3,
                                      attr);
            elements[j+2] = new Wedge(oedge+e[2], oedge+e[1], v[2],
                                      oface+qf4, oface+qf3, oedge+e[8],
                                      attr);
            elements[j+3] = new Wedge(oedge+e[6], oface+qf2, oface+qf4,
                                      v[3], oedge+e[3], oedge+e[5],
                                      attr);
            elements[j+4] = new Wedge(oface+qf3, oface+qf4, oface+qf2,
                                      oedge+e[4], oedge+e[5], oedge+e[3],
                                      attr);
            elements[j+5] = new Wedge(oface+qf2, oedge+e[7], oface+qf3,
                                      oedge+e[3], v[4], oedge+e[4],
                                      attr);
            elements[j+6] = new Wedge(oface+qf4, oface+qf3, oedge+e[8],
                                      oedge+e[5], oedge+e[4], v[5],
                                      attr);

            v[1] = oedge+e[0];
            v[2] = oedge+e[2];
            v[3] = oedge+e[6];
            v[4] = oface+qf2;
            v[5] = oface+qf4;
         }
         break;

         case Element::HEXAHEDRON:
         {
            const int *f = el_to_face->GetRow(i);
            const int he = hex_counter;
            hex_counter++;

            const int *qf;
            int qf_data[6];
            if (f2qf.Size() == 0)
            {
               qf = f;
            }
            else
            {
               for (int k = 0; k < 6; k++) { qf_data[k] = f2qf[f[k]]; }
               qf = qf_data;
            }

            AverageVertices(v, 8, oelem+he);

            for (int fi = 0; fi < 6; fi++)
            {
               for (int k = 0; k < 4; k++)
               {
                  vv[k] = v[hex_t::FaceVert[fi][k]];
               }
               AverageVertices(vv, 4, oface + qf[fi]);
            }

            for (int ei = 0; ei < 12; ei++)
            {
               for (int k = 0; k < 2; k++)
               {
                  vv[k] = v[hex_t::Edges[ei][k]];
               }
               AverageVertices(vv, 2, oedge+e[ei]);
            }

            elements[j+0] = new Hexahedron(oedge+e[0], v[1], oedge+e[1],
                                           oface+qf[0], oface+qf[1], oedge+e[9],
                                           oface+qf[2], oelem+he, attr);
            elements[j+1] = new Hexahedron(oface+qf[0], oedge+e[1], v[2],
                                           oedge+e[2], oelem+he, oface+qf[2],
                                           oedge+e[10], oface+qf[3], attr);
            elements[j+2] = new Hexahedron(oedge+e[3], oface+qf[0], oedge+e[2],
                                           v[3], oface+qf[4], oelem+he,
                                           oface+qf[3], oedge+e[11], attr);
            elements[j+3] = new Hexahedron(oedge+e[8], oface+qf[1], oelem+he,
                                           oface+qf[4], v[4], oedge+e[4],
                                           oface+qf[5], oedge+e[7], attr);
            elements[j+4] = new Hexahedron(oface+qf[1], oedge+e[9], oface+qf[2],
                                           oelem+he, oedge+e[4], v[5],
                                           oedge+e[5], oface+qf[5], attr);
            elements[j+5] = new Hexahedron(oelem+he, oface+qf[2], oedge+e[10],
                                           oface+qf[3], oface+qf[5], oedge+e[5],
                                           v[6], oedge+e[6], attr);
            elements[j+6] = new Hexahedron(oface+qf[4], oelem+he, oface+qf[3],
                                           oedge+e[11], oedge+e[7], oface+qf[5],
                                           oedge+e[6], v[7], attr);

            v[1] = oedge+e[0];
            v[2] = oface+qf[0];
            v[3] = oedge+e[3];
            v[4] = oedge+e[8];
            v[5] = oface+qf[1];
            v[6] = oelem+he;
            v[7] = oface+qf[4];
         }
         break;

         default:
            MFEM_ABORT("Unknown 3D element type \"" << el_type << "\"");
            break;
      }
   }

   boundary.SetSize(4 * NumOfBdrElements);
   for (int i = 0; i < NumOfBdrElements; i++)
   {
      const Element::Type bdr_el_type = boundary[i]->GetType();
      const int attr = boundary[i]->GetAttribute();
      int *v = boundary[i]->GetVertices();
      const int *e = bel_to_edge->GetRow(i);
      const int j = NumOfBdrElements + 3 * i;
      int ev[4];

      if (e2v.Size())
      {
         const int ne = bel_to_edge->RowSize(i);
         for (int k = 0; k < ne; k++) { ev[k] = e2v[e[k]]; }
         e = ev;
      }

      if (bdr_el_type == Element::TRIANGLE)
      {
         boundary[j+0] = new Triangle(oedge+e[1], oedge+e[2], oedge+e[0], attr);
         boundary[j+1] = new Triangle(oedge+e[0], v[1], oedge+e[1], attr);
         boundary[j+2] = new Triangle(oedge+e[2], oedge+e[1], v[2], attr);

         v[1] = oedge+e[0];
         v[2] = oedge+e[2];
      }
      else if (bdr_el_type == Element::QUADRILATERAL)
      {
         const int qf =
            (f2qf.Size() == 0) ? be_to_face[i] : f2qf[be_to_face[i]];

         boundary[j+0] = new Quadrilateral(oedge+e[0], v[1], oedge+e[1],
                                           oface+qf, attr);
         boundary[j+1] = new Quadrilateral(oface+qf, oedge+e[1], v[2],
                                           oedge+e[2], attr);
         boundary[j+2] = new Quadrilateral(oedge+e[3], oface+qf,
                                           oedge+e[2], v[3], attr);

         v[1] = oedge+e[0];
         v[2] = oface+qf;
         v[3] = oedge+e[3];
      }
      else
      {
         MFEM_ABORT("boundary Element is not a triangle or a quad!");
      }
   }

   static const double A = 0.0, B = 0.5, C = 1.0;
   static double tet_children[3*4*16] =
   {
      A,A,A, B,A,A, A,B,A, A,A,B,
      B,A,A, C,A,A, B,B,A, B,A,B,
      A,B,A, B,B,A, A,C,A, A,B,B,
      A,A,B, B,A,B, A,B,B, A,A,C,
      // edge coordinates:
      //    0 -> B,A,A  1 -> A,B,A  2 -> A,A,B
      //    3 -> B,B,A  4 -> B,A,B  5 -> A,B,B
      // rt = 0: {0,5,1,2}, {0,5,2,4}, {0,5,4,3}, {0,5,3,1}
      B,A,A, A,B,B, A,B,A, A,A,B,
      B,A,A, A,B,B, A,A,B, B,A,B,
      B,A,A, A,B,B, B,A,B, B,B,A,
      B,A,A, A,B,B, B,B,A, A,B,A,
      // rt = 1: {1,0,4,2}, {1,2,4,5}, {1,5,4,3}, {1,3,4,0}
      A,B,A, B,A,A, B,A,B, A,A,B,
      A,B,A, A,A,B, B,A,B, A,B,B,
      A,B,A, A,B,B, B,A,B, B,B,A,
      A,B,A, B,B,A, B,A,B, B,A,A,
      // rt = 2: {2,0,1,3}, {2,1,5,3}, {2,5,4,3}, {2,4,0,3}
      A,A,B, B,A,A, A,B,A, B,B,A,
      A,A,B, A,B,A, A,B,B, B,B,A,
      A,A,B, A,B,B, B,A,B, B,B,A,
      A,A,B, B,A,B, B,A,A, B,B,A
   };
   static double pri_children[3*6*8] =
   {
      A,A,A, B,A,A, A,B,A, A,A,B, B,A,B, A,B,B,
      B,B,A, A,B,A, B,A,A, B,B,B, A,B,B, B,A,B,
      B,A,A, C,A,A, B,B,A, B,A,B, C,A,B, B,B,B,
      A,B,A, B,B,A, A,C,A, A,B,B, B,B,B, A,C,B,
      A,A,B, B,A,B, A,B,B, A,A,C, B,A,C, A,B,C,
      B,B,B, A,B,B, B,A,B, B,B,C, A,B,C, B,A,C,
      B,A,B, C,A,B, B,B,B, B,A,C, C,A,C, B,B,C,
      A,B,B, B,B,B, A,C,B, A,B,C, B,B,C, A,C,C
   };
   static double hex_children[3*8*8] =
   {
      A,A,A, B,A,A, B,B,A, A,B,A, A,A,B, B,A,B, B,B,B, A,B,B,
      B,A,A, C,A,A, C,B,A, B,B,A, B,A,B, C,A,B, C,B,B, B,B,B,
      B,B,A, C,B,A, C,C,A, B,C,A, B,B,B, C,B,B, C,C,B, B,C,B,
      A,B,A, B,B,A, B,C,A, A,C,A, A,B,B, B,B,B, B,C,B, A,C,B,
      A,A,B, B,A,B, B,B,B, A,B,B, A,A,C, B,A,C, B,B,C, A,B,C,
      B,A,B, C,A,B, C,B,B, B,B,B, B,A,C, C,A,C, C,B,C, B,B,C,
      B,B,B, C,B,B, C,C,B, B,C,B, B,B,C, C,B,C, C,C,C, B,C,C,
      A,B,B, B,B,B, B,C,B, A,C,B, A,B,C, B,B,C, B,C,C, A,C,C
   };

   CoarseFineTr.point_matrices[Geometry::TETRAHEDRON].
   UseExternalData(tet_children, 3, 4, 16);
   CoarseFineTr.point_matrices[Geometry::PRISM].
   UseExternalData(pri_children, 3, 6, 8);
   CoarseFineTr.point_matrices[Geometry::CUBE].
   UseExternalData(hex_children, 3, 8, 8);

   for (int i = 0; i < elements.Size(); i++)
   {
      // Tetrahedron elements are handled above:
      if (elements[i]->GetType() == Element::TETRAHEDRON) { continue; }
      Embedding &emb = CoarseFineTr.embeddings[i];
      emb.parent = (i < NumOfElements) ? i : (i - NumOfElements) / 7;
      emb.matrix = (i < NumOfElements) ? 0 : (i - NumOfElements) % 7 + 1;
   }

   NumOfVertices    = vertices.Size();
   NumOfElements    = 8 * NumOfElements;
   NumOfBdrElements = 4 * NumOfBdrElements;

   GetElementToFaceTable();
   GenerateFaces();

#ifdef MFEM_DEBUG
   CheckBdrElementOrientation(false);
#endif

   NumOfEdges = GetElementToEdgeTable(*el_to_edge, be_to_edge);

   last_operation = Mesh::REFINE;
   sequence++;

   UpdateNodes();
}

void Mesh::LocalRefinement(const Array<int> &marked_el, int type)
{
   int i, j, ind, nedges;
   Array<int> v;

   DeleteLazyTables();

   if (ncmesh)
   {
      MFEM_ABORT("Local and nonconforming refinements cannot be mixed.");
   }

   InitRefinementTransforms();

   if (Dim == 1) // --------------------------------------------------------
   {
      int cne = NumOfElements, cnv = NumOfVertices;
      NumOfVertices += marked_el.Size();
      NumOfElements += marked_el.Size();
      vertices.SetSize(NumOfVertices);
      elements.SetSize(NumOfElements);
      CoarseFineTr.embeddings.SetSize(NumOfElements);

      for (j = 0; j < marked_el.Size(); j++)
      {
         i = marked_el[j];
         Segment *c_seg = (Segment *)elements[i];
         int *vert = c_seg->GetVertices(), attr = c_seg->GetAttribute();
         int new_v = cnv + j, new_e = cne + j;
         AverageVertices(vert, 2, new_v);
         elements[new_e] = new Segment(new_v, vert[1], attr);
         vert[1] = new_v;

         CoarseFineTr.embeddings[i] = Embedding(i, 1);
         CoarseFineTr.embeddings[new_e] = Embedding(i, 2);
      }

      static double seg_children[3*2] = { 0.0,1.0, 0.0,0.5, 0.5,1.0 };
      CoarseFineTr.point_matrices[Geometry::SEGMENT].
      UseExternalData(seg_children, 1, 2, 3);

      GenerateFaces();

   } // end of 'if (Dim == 1)'
   else if (Dim == 2) // ---------------------------------------------------
   {
      // 1. Get table of vertex to vertex connections.
      DSTable v_to_v(NumOfVertices);
      GetVertexToVertexTable(v_to_v);

      // 2. Get edge to element connections in arrays edge1 and edge2
      nedges = v_to_v.NumberOfEntries();
      int *edge1  = new int[nedges];
      int *edge2  = new int[nedges];
      int *middle = new int[nedges];

      for (i = 0; i < nedges; i++)
      {
         edge1[i] = edge2[i] = middle[i] = -1;
      }

      for (i = 0; i < NumOfElements; i++)
      {
         elements[i]->GetVertices(v);
         for (j = 1; j < v.Size(); j++)
         {
            ind = v_to_v(v[j-1], v[j]);
            (edge1[ind] == -1) ? (edge1[ind] = i) : (edge2[ind] = i);
         }
         ind = v_to_v(v[0], v[v.Size()-1]);
         (edge1[ind] == -1) ? (edge1[ind] = i) : (edge2[ind] = i);
      }

      // 3. Do the red refinement.
      for (i = 0; i < marked_el.Size(); i++)
      {
         RedRefinement(marked_el[i], v_to_v, edge1, edge2, middle);
      }

      // 4. Do the green refinement (to get conforming mesh).
      int need_refinement;
      do
      {
         need_refinement = 0;
         for (i = 0; i < nedges; i++)
         {
            if (middle[i] != -1 && edge1[i] != -1)
            {
               need_refinement = 1;
               GreenRefinement(edge1[i], v_to_v, edge1, edge2, middle);
            }
         }
      }
      while (need_refinement == 1);

      // 5. Update the boundary elements.
      int v1[2], v2[2], bisect, temp;
      temp = NumOfBdrElements;
      for (i = 0; i < temp; i++)
      {
         boundary[i]->GetVertices(v);
         bisect = v_to_v(v[0], v[1]);
         if (middle[bisect] != -1) // the element was refined (needs updating)
         {
            if (boundary[i]->GetType() == Element::SEGMENT)
            {
               v1[0] =           v[0]; v1[1] = middle[bisect];
               v2[0] = middle[bisect]; v2[1] =           v[1];

               boundary[i]->SetVertices(v1);
               boundary.Append(new Segment(v2, boundary[i]->GetAttribute()));
            }
            else
               mfem_error("Only bisection of segment is implemented"
                          " for bdr elem.");
         }
      }
      NumOfBdrElements = boundary.Size();

      // 6. Free the allocated memory.
      delete [] edge1;
      delete [] edge2;
      delete [] middle;

      if (el_to_edge != NULL)
      {
         NumOfEdges = GetElementToEdgeTable(*el_to_edge, be_to_edge);
         GenerateFaces();
      }

   }
   else if (Dim == 3) // ---------------------------------------------------
   {
      // 1. Hash table of vertex to vertex connections corresponding to refined
      //    edges.
      HashTable<Hashed2> v_to_v;

      MFEM_VERIFY(GetNE() == 0 ||
                  ((Tetrahedron*)elements[0])->GetRefinementFlag() != 0,
                  "tetrahedral mesh is not marked for refinement:"
                  " call Finalize(true)");

      // 2. Do the red refinement.
      int ii;
      switch (type)
      {
         case 1:
            for (i = 0; i < marked_el.Size(); i++)
            {
               Bisection(marked_el[i], v_to_v);
            }
            break;
         case 2:
            for (i = 0; i < marked_el.Size(); i++)
            {
               Bisection(marked_el[i], v_to_v);

               Bisection(NumOfElements - 1, v_to_v);
               Bisection(marked_el[i], v_to_v);
            }
            break;
         case 3:
            for (i = 0; i < marked_el.Size(); i++)
            {
               Bisection(marked_el[i], v_to_v);

               ii = NumOfElements - 1;
               Bisection(ii, v_to_v);
               Bisection(NumOfElements - 1, v_to_v);
               Bisection(ii, v_to_v);

               Bisection(marked_el[i], v_to_v);
               Bisection(NumOfElements-1, v_to_v);
               Bisection(marked_el[i], v_to_v);
            }
            break;
      }

      // 3. Do the green refinement (to get conforming mesh).
      int need_refinement;
      // int need_refinement, onoe, max_gen = 0;
      do
      {
         // int redges[2], type, flag;
         need_refinement = 0;
         // onoe = NumOfElements;
         // for (i = 0; i < onoe; i++)
         for (i = 0; i < NumOfElements; i++)
         {
            // ((Tetrahedron *)elements[i])->
            // ParseRefinementFlag(redges, type, flag);
            // if (flag > max_gen)  max_gen = flag;
            if (elements[i]->NeedRefinement(v_to_v))
            {
               need_refinement = 1;
               Bisection(i, v_to_v);
            }
         }
      }
      while (need_refinement == 1);

      // mfem::out << "Maximum generation: " << max_gen << endl;

      // 4. Update the boundary elements.
      do
      {
         need_refinement = 0;
         for (i = 0; i < NumOfBdrElements; i++)
            if (boundary[i]->NeedRefinement(v_to_v))
            {
               need_refinement = 1;
               BdrBisection(i, v_to_v);
            }
      }
      while (need_refinement == 1);

      NumOfVertices = vertices.Size();
      NumOfBdrElements = boundary.Size();

      // 5. Update element-to-edge and element-to-face relations.
      if (el_to_edge != NULL)
      {
         NumOfEdges = GetElementToEdgeTable(*el_to_edge, be_to_edge);
      }
      if (el_to_face != NULL)
      {
         GetElementToFaceTable();
         GenerateFaces();
      }

   } //  end 'if (Dim == 3)'

   last_operation = Mesh::REFINE;
   sequence++;

   UpdateNodes();

#ifdef MFEM_DEBUG
   CheckElementOrientation(false);
#endif
}

void Mesh::NonconformingRefinement(const Array<Refinement> &refinements,
                                   int nc_limit)
{
   MFEM_VERIFY(!NURBSext, "Nonconforming refinement of NURBS meshes is "
               "not supported. Project the NURBS to Nodes first.");

   DeleteLazyTables();

   if (!ncmesh)
   {
      // start tracking refinement hierarchy
      ncmesh = new NCMesh(this);
   }

   if (!refinements.Size())
   {
      last_operation = Mesh::NONE;
      return;
   }

   // do the refinements
   ncmesh->MarkCoarseLevel();
   ncmesh->Refine(refinements);

   if (nc_limit > 0)
   {
      ncmesh->LimitNCLevel(nc_limit);
   }

   // create a second mesh containing the finest elements from 'ncmesh'
   Mesh* mesh2 = new Mesh(*ncmesh);
   ncmesh->OnMeshUpdated(mesh2);

   // now swap the meshes, the second mesh will become the old coarse mesh
   // and this mesh will be the new fine mesh
   Swap(*mesh2, false);
   delete mesh2;

   GenerateNCFaceInfo();

   last_operation = Mesh::REFINE;
   sequence++;

   if (Nodes) // update/interpolate curved mesh
   {
      Nodes->FESpace()->Update();
      Nodes->Update();
   }
}

void Mesh::DerefineMesh(const Array<int> &derefinements)
{
   MFEM_VERIFY(ncmesh, "only supported for non-conforming meshes.");
   MFEM_VERIFY(!NURBSext, "Derefinement of NURBS meshes is not supported. "
               "Project the NURBS to Nodes first.");

   DeleteLazyTables();

   ncmesh->Derefine(derefinements);

   Mesh* mesh2 = new Mesh(*ncmesh);
   ncmesh->OnMeshUpdated(mesh2);

   // In parallel, preserve the global attribute lists.
   attributes.Copy(mesh2->attributes);
   bdr_attributes.Copy(mesh2->bdr_attributes);

   Swap(*mesh2, false);
   delete mesh2;

   GenerateNCFaceInfo();

   last_operation = Mesh::DEREFINE;
   sequence++;

   if (Nodes) // update/interpolate mesh curvature
   {
      Nodes->FESpace()->Update();
      Nodes->Update();
   }
}

bool Mesh::NonconformingDerefinement(Array<double> &elem_error,
                                     double threshold, int nc_limit, int op)
{
   const Table &dt = ncmesh->GetDerefinementTable();

   Array<int> level_ok;
   if (nc_limit > 0)
   {
      ncmesh->CheckDerefinementNCLevel(dt, level_ok, nc_limit);
   }

   Array<int> derefs;
   for (int i = 0; i < dt.Size(); i++)
   {
      if (nc_limit > 0 && !level_ok[i]) { continue; }

      const int* fine = dt.GetRow(i);
      int size = dt.RowSize(i);

      double error = 0.0;
      for (int j = 0; j < size; j++)
      {
         MFEM_VERIFY(fine[j] < elem_error.Size(), "");

         double err_fine = elem_error[fine[j]];
         switch (op)
         {
            case 0: error = std::min(error, err_fine); break;
            case 1: error += err_fine; break;
            case 2: error = std::max(error, err_fine); break;
         }
      }

      if (error < threshold) { derefs.Append(i); }
   }

   if (derefs.Size())
   {
      DerefineMesh(derefs);
      return true;
   }

   return false;
}

bool Mesh::DerefineByError(Array<double> &elem_error, double threshold,
                           int nc_limit, int op)
{
   // NOTE: the error array is not const because it will be expanded in parallel
   //       by ghost element errors
   if (Nonconforming())
   {
      return NonconformingDerefinement(elem_error, threshold, nc_limit, op);
   }
   else
   {
      MFEM_ABORT("Derefinement is currently supported for non-conforming "
                 "meshes only.");
      return false;
   }
}

bool Mesh::DerefineByError(const Vector &elem_error, double threshold,
                           int nc_limit, int op)
{
   Array<double> tmp(elem_error.Size());
   for (int i = 0; i < tmp.Size(); i++)
   {
      tmp[i] = elem_error(i);
   }
   return DerefineByError(tmp, threshold, nc_limit, op);
}


void Mesh::InitFromNCMesh(const NCMesh &ncmesh)
{
   Dim = ncmesh.Dimension();
   spaceDim = ncmesh.SpaceDimension();

   DeleteTables();

   ncmesh.GetMeshComponents(vertices, elements, boundary);

   NumOfVertices = vertices.Size();
   NumOfElements = elements.Size();
   NumOfBdrElements = boundary.Size();

   SetMeshGen(); // set the mesh type: 'meshgen', ...

   NumOfEdges = NumOfFaces = 0;

   if (Dim > 1)
   {
      el_to_edge = new Table;
      NumOfEdges = GetElementToEdgeTable(*el_to_edge, be_to_edge);
   }
   if (Dim > 2)
   {
      GetElementToFaceTable();
   }
   GenerateFaces();
#ifdef MFEM_DEBUG
   CheckBdrElementOrientation(false);
#endif

   // NOTE: ncmesh->OnMeshUpdated() and GenerateNCFaceInfo() should be called
   // outside after this method.
}

Mesh::Mesh(const NCMesh &ncmesh)
{
   Init();
   InitTables();
   InitFromNCMesh(ncmesh);
   SetAttributes();
}

void Mesh::Swap(Mesh& other, bool non_geometry)
{
   mfem::Swap(Dim, other.Dim);
   mfem::Swap(spaceDim, other.spaceDim);

   mfem::Swap(NumOfVertices, other.NumOfVertices);
   mfem::Swap(NumOfElements, other.NumOfElements);
   mfem::Swap(NumOfBdrElements, other.NumOfBdrElements);
   mfem::Swap(NumOfEdges, other.NumOfEdges);
   mfem::Swap(NumOfFaces, other.NumOfFaces);

   mfem::Swap(meshgen, other.meshgen);
   mfem::Swap(mesh_geoms, other.mesh_geoms);

   mfem::Swap(elements, other.elements);
   mfem::Swap(vertices, other.vertices);
   mfem::Swap(boundary, other.boundary);
   mfem::Swap(faces, other.faces);
   mfem::Swap(faces_info, other.faces_info);
   mfem::Swap(nc_faces_info, other.nc_faces_info);

   mfem::Swap(el_to_edge, other.el_to_edge);
   mfem::Swap(el_to_face, other.el_to_face);
   mfem::Swap(el_to_el, other.el_to_el);
   mfem::Swap(be_to_edge, other.be_to_edge);
   mfem::Swap(bel_to_edge, other.bel_to_edge);
   mfem::Swap(be_to_face, other.be_to_face);
   mfem::Swap(face_edge, other.face_edge);
   mfem::Swap(edge_vertex, other.edge_vertex);

   mfem::Swap(attributes, other.attributes);
   mfem::Swap(bdr_attributes, other.bdr_attributes);

   if (non_geometry)
   {
      mfem::Swap(NURBSext, other.NURBSext);
      mfem::Swap(ncmesh, other.ncmesh);

      mfem::Swap(Nodes, other.Nodes);
      mfem::Swap(own_nodes, other.own_nodes);
   }
}

void Mesh::GetElementData(const Array<Element*> &elem_array, int geom,
                          Array<int> &elem_vtx, Array<int> &attr) const
{
   // protected method
   const int nv = Geometry::NumVerts[geom];
   int num_elems = 0;
   for (int i = 0; i < elem_array.Size(); i++)
   {
      if (elem_array[i]->GetGeometryType() == geom)
      {
         num_elems++;
      }
   }
   elem_vtx.SetSize(nv*num_elems);
   attr.SetSize(num_elems);
   elem_vtx.SetSize(0);
   attr.SetSize(0);
   for (int i = 0; i < elem_array.Size(); i++)
   {
      Element *el = elem_array[i];
      if (el->GetGeometryType() != geom) { continue; }

      Array<int> loc_vtx(el->GetVertices(), nv);
      elem_vtx.Append(loc_vtx);
      attr.Append(el->GetAttribute());
   }
}

void Mesh::UniformRefinement(int ref_algo)
{
   if (NURBSext)
   {
      NURBSUniformRefinement();
   }
   else if (ref_algo == 0 && Dim == 3 && meshgen == 1)
   {
      UniformRefinement3D();
   }
   else if (meshgen == 1 || ncmesh)
   {
      Array<int> elem_to_refine(GetNE());
      for (int i = 0; i < elem_to_refine.Size(); i++)
      {
         elem_to_refine[i] = i;
      }

      if (Conforming())
      {
         // In parallel we should set the default 2nd argument to -3 to indicate
         // uniform refinement.
         LocalRefinement(elem_to_refine);
      }
      else
      {
         GeneralRefinement(elem_to_refine, 1);
      }
   }
   else
   {
      switch (Dim)
      {
         case 2: UniformRefinement2D(); break;
         case 3: UniformRefinement3D(); break;
         default: MFEM_ABORT("internal error");
      }
   }
}

void Mesh::GeneralRefinement(const Array<Refinement> &refinements,
                             int nonconforming, int nc_limit)
{
   if (ncmesh)
   {
      nonconforming = 1;
   }
   else if (Dim == 1 || (Dim == 3 && (meshgen & 1)))
   {
      nonconforming = 0;
   }
   else if (nonconforming < 0)
   {
      // determine if nonconforming refinement is suitable
      if (meshgen & 2)
      {
         nonconforming = 1;
      }
      else
      {
         nonconforming = 0;
      }
   }

   if (nonconforming)
   {
      // non-conforming refinement (hanging nodes)
      NonconformingRefinement(refinements, nc_limit);
   }
   else
   {
      Array<int> el_to_refine(refinements.Size());
      for (int i = 0; i < refinements.Size(); i++)
      {
         el_to_refine[i] = refinements[i].index;
      }

      // infer 'type' of local refinement from first element's 'ref_type'
      int type, rt = (refinements.Size() ? refinements[0].ref_type : 7);
      if (rt == 1 || rt == 2 || rt == 4)
      {
         type = 1; // bisection
      }
      else if (rt == 3 || rt == 5 || rt == 6)
      {
         type = 2; // quadrisection
      }
      else
      {
         type = 3; // octasection
      }

      // red-green refinement and bisection, no hanging nodes
      LocalRefinement(el_to_refine, type);
   }
}

void Mesh::GeneralRefinement(const Array<int> &el_to_refine, int nonconforming,
                             int nc_limit)
{
   Array<Refinement> refinements(el_to_refine.Size());
   for (int i = 0; i < el_to_refine.Size(); i++)
   {
      refinements[i] = Refinement(el_to_refine[i]);
   }
   GeneralRefinement(refinements, nonconforming, nc_limit);
}

void Mesh::EnsureNCMesh(bool triangles_nonconforming)
{
   MFEM_VERIFY(!NURBSext, "Cannot convert a NURBS mesh to an NC mesh. "
               "Project the NURBS to Nodes first.");

   if (!ncmesh)
   {
      if ((meshgen & 2) /* quads/hexes */ ||
          (triangles_nonconforming && Dim == 2 && (meshgen & 1)))
      {
         MFEM_VERIFY(GetNumGeometries(Dim) <= 1,
                     "mixed meshes are not supported");
         ncmesh = new NCMesh(this);
         ncmesh->OnMeshUpdated(this);
         GenerateNCFaceInfo();
      }
   }
}

void Mesh::RandomRefinement(double prob, bool aniso, int nonconforming,
                            int nc_limit)
{
   Array<Refinement> refs;
   for (int i = 0; i < GetNE(); i++)
   {
      if ((double) rand() / RAND_MAX < prob)
      {
         int type = 7;
         if (aniso)
         {
            type = (Dim == 3) ? (rand() % 7 + 1) : (rand() % 3 + 1);
         }
         refs.Append(Refinement(i, type));
      }
   }
   GeneralRefinement(refs, nonconforming, nc_limit);
}

void Mesh::RefineAtVertex(const Vertex& vert, double eps, int nonconforming)
{
   Array<int> v;
   Array<Refinement> refs;
   for (int i = 0; i < GetNE(); i++)
   {
      GetElementVertices(i, v);
      bool refine = false;
      for (int j = 0; j < v.Size(); j++)
      {
         double dist = 0.0;
         for (int l = 0; l < spaceDim; l++)
         {
            double d = vert(l) - vertices[v[j]](l);
            dist += d*d;
         }
         if (dist <= eps*eps) { refine = true; break; }
      }
      if (refine)
      {
         refs.Append(Refinement(i));
      }
   }
   GeneralRefinement(refs, nonconforming);
}

bool Mesh::RefineByError(const Array<double> &elem_error, double threshold,
                         int nonconforming, int nc_limit)
{
   MFEM_VERIFY(elem_error.Size() == GetNE(), "");
   Array<Refinement> refs;
   for (int i = 0; i < GetNE(); i++)
   {
      if (elem_error[i] > threshold)
      {
         refs.Append(Refinement(i));
      }
   }
   if (ReduceInt(refs.Size()))
   {
      GeneralRefinement(refs, nonconforming, nc_limit);
      return true;
   }
   return false;
}

bool Mesh::RefineByError(const Vector &elem_error, double threshold,
                         int nonconforming, int nc_limit)
{
   Array<double> tmp(const_cast<double*>(elem_error.GetData()),
                     elem_error.Size());
   return RefineByError(tmp, threshold, nonconforming, nc_limit);
}


void Mesh::Bisection(int i, const DSTable &v_to_v,
                     int *edge1, int *edge2, int *middle)
{
   int *vert;
   int v[2][4], v_new, bisect, t;
   Element *el = elements[i];
   Vertex V;

   t = el->GetType();
   if (t == Element::TRIANGLE)
   {
      Triangle *tri = (Triangle *) el;

      vert = tri->GetVertices();

      // 1. Get the index for the new vertex in v_new.
      bisect = v_to_v(vert[0], vert[1]);
      MFEM_ASSERT(bisect >= 0, "");

      if (middle[bisect] == -1)
      {
         v_new = NumOfVertices++;
         for (int d = 0; d < spaceDim; d++)
         {
            V(d) = 0.5 * (vertices[vert[0]](d) + vertices[vert[1]](d));
         }
         vertices.Append(V);

         // Put the element that may need refinement (because of this
         // bisection) in edge1, or -1 if no more refinement is needed.
         if (edge1[bisect] == i)
         {
            edge1[bisect] = edge2[bisect];
         }

         middle[bisect] = v_new;
      }
      else
      {
         v_new = middle[bisect];

         // This edge will require no more refinement.
         edge1[bisect] = -1;
      }

      // 2. Set the node indices for the new elements in v[0] and v[1] so that
      //    the  edge marked for refinement is between the first two nodes.
      v[0][0] = vert[2]; v[0][1] = vert[0]; v[0][2] = v_new;
      v[1][0] = vert[1]; v[1][1] = vert[2]; v[1][2] = v_new;

      tri->SetVertices(v[0]);   // changes vert[0..2] !!!

      Triangle* tri_new = new Triangle(v[1], tri->GetAttribute());
      elements.Append(tri_new);

      int tr = tri->GetTransform();
      tri_new->ResetTransform(tr);

      // record the sequence of refinements
      tri->PushTransform(4);
      tri_new->PushTransform(5);

      int coarse = FindCoarseElement(i);
      CoarseFineTr.embeddings[i].parent = coarse;
      CoarseFineTr.embeddings.Append(Embedding(coarse));

      // 3. edge1 and edge2 may have to be changed for the second triangle.
      if (v[1][0] < v_to_v.NumberOfRows() && v[1][1] < v_to_v.NumberOfRows())
      {
         bisect = v_to_v(v[1][0], v[1][1]);
         MFEM_ASSERT(bisect >= 0, "");

         if (edge1[bisect] == i)
         {
            edge1[bisect] = NumOfElements;
         }
         else if (edge2[bisect] == i)
         {
            edge2[bisect] = NumOfElements;
         }
      }
      NumOfElements++;
   }
   else
   {
      MFEM_ABORT("Bisection for now works only for triangles.");
   }
}

void Mesh::Bisection(int i, HashTable<Hashed2> &v_to_v)
{
   int *vert;
   int v[2][4], v_new, bisect, t;
   Element *el = elements[i];
   Vertex V;

   t = el->GetType();
   if (t == Element::TETRAHEDRON)
   {
      int j, type, new_type, old_redges[2], new_redges[2][2], flag;
      Tetrahedron *tet = (Tetrahedron *) el;

      MFEM_VERIFY(tet->GetRefinementFlag() != 0,
                  "TETRAHEDRON element is not marked for refinement.");

      vert = tet->GetVertices();

      // 1. Get the index for the new vertex in v_new.
      bisect = v_to_v.FindId(vert[0], vert[1]);
      if (bisect == -1)
      {
         v_new = NumOfVertices + v_to_v.GetId(vert[0],vert[1]);
         for (j = 0; j < 3; j++)
         {
            V(j) = 0.5 * (vertices[vert[0]](j) + vertices[vert[1]](j));
         }
         vertices.Append(V);
      }
      else
      {
         v_new = NumOfVertices + bisect;
      }

      // 2. Set the node indices for the new elements in v[2][4] so that
      //    the edge marked for refinement is between the first two nodes.
      tet->ParseRefinementFlag(old_redges, type, flag);

      v[0][3] = v_new;
      v[1][3] = v_new;
      new_redges[0][0] = 2;
      new_redges[0][1] = 1;
      new_redges[1][0] = 2;
      new_redges[1][1] = 1;
      int tr1 = -1, tr2 = -1;
      switch (old_redges[0])
      {
         case 2:
            v[0][0] = vert[0]; v[0][1] = vert[2]; v[0][2] = vert[3];
            if (type == Tetrahedron::TYPE_PF) { new_redges[0][1] = 4; }
            tr1 = 0;
            break;
         case 3:
            v[0][0] = vert[3]; v[0][1] = vert[0]; v[0][2] = vert[2];
            tr1 = 2;
            break;
         case 5:
            v[0][0] = vert[2]; v[0][1] = vert[3]; v[0][2] = vert[0];
            tr1 = 4;
      }
      switch (old_redges[1])
      {
         case 1:
            v[1][0] = vert[2]; v[1][1] = vert[1]; v[1][2] = vert[3];
            if (type == Tetrahedron::TYPE_PF) { new_redges[1][0] = 3; }
            tr2 = 1;
            break;
         case 4:
            v[1][0] = vert[1]; v[1][1] = vert[3]; v[1][2] = vert[2];
            tr2 = 3;
            break;
         case 5:
            v[1][0] = vert[3]; v[1][1] = vert[2]; v[1][2] = vert[1];
            tr2 = 5;
      }

      int attr = tet->GetAttribute();
      tet->SetVertices(v[0]);

#ifdef MFEM_USE_MEMALLOC
      Tetrahedron *tet2 = TetMemory.Alloc();
      tet2->SetVertices(v[1]);
      tet2->SetAttribute(attr);
#else
      Tetrahedron *tet2 = new Tetrahedron(v[1], attr);
#endif
      tet2->ResetTransform(tet->GetTransform());
      elements.Append(tet2);

      // record the sequence of refinements
      tet->PushTransform(tr1);
      tet2->PushTransform(tr2);

      int coarse = FindCoarseElement(i);
      CoarseFineTr.embeddings[i].parent = coarse;
      CoarseFineTr.embeddings.Append(Embedding(coarse));

      // 3. Set the bisection flag
      switch (type)
      {
         case Tetrahedron::TYPE_PU:
            new_type = Tetrahedron::TYPE_PF; break;
         case Tetrahedron::TYPE_PF:
            new_type = Tetrahedron::TYPE_A;  break;
         default:
            new_type = Tetrahedron::TYPE_PU;
      }

      tet->CreateRefinementFlag(new_redges[0], new_type, flag+1);
      tet2->CreateRefinementFlag(new_redges[1], new_type, flag+1);

      NumOfElements++;
   }
   else
   {
      MFEM_ABORT("Bisection with HashTable for now works only for tetrahedra.");
   }
}

void Mesh::BdrBisection(int i, const HashTable<Hashed2> &v_to_v)
{
   int *vert;
   int v[2][3], v_new, bisect, t;
   Element *bdr_el = boundary[i];

   t = bdr_el->GetType();
   if (t == Element::TRIANGLE)
   {
      Triangle *tri = (Triangle *) bdr_el;

      vert = tri->GetVertices();

      // 1. Get the index for the new vertex in v_new.
      bisect = v_to_v.FindId(vert[0], vert[1]);
      MFEM_ASSERT(bisect >= 0, "");
      v_new = NumOfVertices + bisect;
      MFEM_ASSERT(v_new != -1, "");

      // 2. Set the node indices for the new elements in v[0] and v[1] so that
      //    the  edge marked for refinement is between the first two nodes.
      v[0][0] = vert[2]; v[0][1] = vert[0]; v[0][2] = v_new;
      v[1][0] = vert[1]; v[1][1] = vert[2]; v[1][2] = v_new;

      tri->SetVertices(v[0]);

      boundary.Append(new Triangle(v[1], tri->GetAttribute()));

      NumOfBdrElements++;
   }
   else
   {
      MFEM_ABORT("Bisection of boundary elements with HashTable works only for"
                 " triangles!");
   }
}

void Mesh::UniformRefinement(int i, const DSTable &v_to_v,
                             int *edge1, int *edge2, int *middle)
{
   Array<int> v;
   int j, v1[3], v2[3], v3[3], v4[3], v_new[3], bisect[3];
   Vertex V;

   if (elements[i]->GetType() == Element::TRIANGLE)
   {
      Triangle *tri0 = (Triangle*) elements[i];
      tri0->GetVertices(v);

      // 1. Get the indeces for the new vertices in array v_new
      bisect[0] = v_to_v(v[0],v[1]);
      bisect[1] = v_to_v(v[1],v[2]);
      bisect[2] = v_to_v(v[0],v[2]);
      MFEM_ASSERT(bisect[0] >= 0 && bisect[1] >= 0 && bisect[2] >= 0, "");

      for (j = 0; j < 3; j++)                // for the 3 edges fix v_new
      {
         if (middle[bisect[j]] == -1)
         {
            v_new[j] = NumOfVertices++;
            for (int d = 0; d < spaceDim; d++)
            {
               V(d) = (vertices[v[j]](d) + vertices[v[(j+1)%3]](d))/2.;
            }
            vertices.Append(V);

            // Put the element that may need refinement (because of this
            // bisection) in edge1, or -1 if no more refinement is needed.
            if (edge1[bisect[j]] == i)
            {
               edge1[bisect[j]] = edge2[bisect[j]];
            }

            middle[bisect[j]] = v_new[j];
         }
         else
         {
            v_new[j] = middle[bisect[j]];

            // This edge will require no more refinement.
            edge1[bisect[j]] = -1;
         }
      }

      // 2. Set the node indeces for the new elements in v1, v2, v3 & v4 so that
      //    the edges marked for refinement be between the first two nodes.
      v1[0] =     v[0]; v1[1] = v_new[0]; v1[2] = v_new[2];
      v2[0] = v_new[0]; v2[1] =     v[1]; v2[2] = v_new[1];
      v3[0] = v_new[2]; v3[1] = v_new[1]; v3[2] =     v[2];
      v4[0] = v_new[1]; v4[1] = v_new[2]; v4[2] = v_new[0];

      Triangle* tri1 = new Triangle(v1, tri0->GetAttribute());
      Triangle* tri2 = new Triangle(v2, tri0->GetAttribute());
      Triangle* tri3 = new Triangle(v3, tri0->GetAttribute());

      elements.Append(tri1);
      elements.Append(tri2);
      elements.Append(tri3);

      tri0->SetVertices(v4);

      // record the sequence of refinements
      unsigned code = tri0->GetTransform();
      tri1->ResetTransform(code);
      tri2->ResetTransform(code);
      tri3->ResetTransform(code);

      tri0->PushTransform(3);
      tri1->PushTransform(0);
      tri2->PushTransform(1);
      tri3->PushTransform(2);

      // set parent indices
      int coarse = FindCoarseElement(i);
      CoarseFineTr.embeddings[i] = Embedding(coarse);
      CoarseFineTr.embeddings.Append(Embedding(coarse));
      CoarseFineTr.embeddings.Append(Embedding(coarse));
      CoarseFineTr.embeddings.Append(Embedding(coarse));

      NumOfElements += 3;
   }
   else
   {
      MFEM_ABORT("Uniform refinement for now works only for triangles.");
   }
}

void Mesh::InitRefinementTransforms()
{
   // initialize CoarseFineTr
   map<Geometry::Type,DenseTensor> &pms = CoarseFineTr.point_matrices;
   map<Geometry::Type,DenseTensor>::iterator pms_iter;
   for (pms_iter = pms.begin(); pms_iter != pms.end(); ++pms_iter)
   {
      pms_iter->second.SetSize(0, 0, 0);
   }
   CoarseFineTr.embeddings.SetSize(NumOfElements);
   for (int i = 0; i < NumOfElements; i++)
   {
      elements[i]->ResetTransform(0);
      CoarseFineTr.embeddings[i] = Embedding(i);
   }
}

int Mesh::FindCoarseElement(int i)
{
   int coarse;
   while ((coarse = CoarseFineTr.embeddings[i].parent) != i)
   {
      i = coarse;
   }
   return coarse;
}

const CoarseFineTransformations& Mesh::GetRefinementTransforms()
{
   MFEM_VERIFY(GetLastOperation() == Mesh::REFINE, "");

   if (ncmesh)
   {
      return ncmesh->GetRefinementTransforms();
   }

   Mesh::GeometryList elem_geoms(*this);
   for (int i = 0; i < elem_geoms.Size(); i++)
   {
      const Geometry::Type geom = elem_geoms[i];
      if (CoarseFineTr.point_matrices[geom].SizeK()) { continue; }

      if (geom == Geometry::TRIANGLE ||
          geom == Geometry::TETRAHEDRON)
      {
         std::map<unsigned, int> mat_no;
         mat_no[0] = 1; // identity

         // assign matrix indices to element transformations
         for (int i = 0; i < elements.Size(); i++)
         {
            int index = 0;
            unsigned code = elements[i]->GetTransform();
            if (code)
            {
               int &matrix = mat_no[code];
               if (!matrix) { matrix = mat_no.size(); }
               index = matrix-1;
            }
            CoarseFineTr.embeddings[i].matrix = index;
         }

         DenseTensor &pmats = CoarseFineTr.point_matrices[geom];
         pmats.SetSize(Dim, Dim+1, mat_no.size());

         // calculate the point matrices used
         std::map<unsigned, int>::iterator it;
         for (it = mat_no.begin(); it != mat_no.end(); ++it)
         {
            if (geom == Geometry::TRIANGLE)
            {
               Triangle::GetPointMatrix(it->first, pmats(it->second-1));
            }
            else
            {
               Tetrahedron::GetPointMatrix(it->first, pmats(it->second-1));
            }
         }
      }
      else
      {
         MFEM_ABORT("Don't know how to construct CoarseFineTransformations for"
                    " geom = " << geom);
      }
   }

   // NOTE: quads and hexes already have trivial transformations ready
   return CoarseFineTr;
}

void Mesh::PrintXG(std::ostream &out) const
{
   MFEM_ASSERT(Dim==spaceDim, "2D Manifold meshes not supported");
   int i, j;
   Array<int> v;

   if (Dim == 2)
   {
      // Print the type of the mesh.
      if (Nodes == NULL)
      {
         out << "areamesh2\n\n";
      }
      else
      {
         out << "curved_areamesh2\n\n";
      }

      // Print the boundary elements.
      out << NumOfBdrElements << '\n';
      for (i = 0; i < NumOfBdrElements; i++)
      {
         boundary[i]->GetVertices(v);

         out << boundary[i]->GetAttribute();
         for (j = 0; j < v.Size(); j++)
         {
            out << ' ' << v[j] + 1;
         }
         out << '\n';
      }

      // Print the elements.
      out << NumOfElements << '\n';
      for (i = 0; i < NumOfElements; i++)
      {
         elements[i]->GetVertices(v);

         out << elements[i]->GetAttribute() << ' ' << v.Size();
         for (j = 0; j < v.Size(); j++)
         {
            out << ' ' << v[j] + 1;
         }
         out << '\n';
      }

      if (Nodes == NULL)
      {
         // Print the vertices.
         out << NumOfVertices << '\n';
         for (i = 0; i < NumOfVertices; i++)
         {
            out << vertices[i](0);
            for (j = 1; j < Dim; j++)
            {
               out << ' ' << vertices[i](j);
            }
            out << '\n';
         }
      }
      else
      {
         out << NumOfVertices << '\n';
         Nodes->Save(out);
      }
   }
   else  // ===== Dim != 2 =====
   {
      if (Nodes)
      {
         mfem_error("Mesh::PrintXG(...) : Curved mesh in 3D");
      }

      if (meshgen == 1)
      {
         int nv;
         const int *ind;

         out << "NETGEN_Neutral_Format\n";
         // print the vertices
         out << NumOfVertices << '\n';
         for (i = 0; i < NumOfVertices; i++)
         {
            for (j = 0; j < Dim; j++)
            {
               out << ' ' << vertices[i](j);
            }
            out << '\n';
         }

         // print the elements
         out << NumOfElements << '\n';
         for (i = 0; i < NumOfElements; i++)
         {
            nv = elements[i]->GetNVertices();
            ind = elements[i]->GetVertices();
            out << elements[i]->GetAttribute();
            for (j = 0; j < nv; j++)
            {
               out << ' ' << ind[j]+1;
            }
            out << '\n';
         }

         // print the boundary information.
         out << NumOfBdrElements << '\n';
         for (i = 0; i < NumOfBdrElements; i++)
         {
            nv = boundary[i]->GetNVertices();
            ind = boundary[i]->GetVertices();
            out << boundary[i]->GetAttribute();
            for (j = 0; j < nv; j++)
            {
               out << ' ' << ind[j]+1;
            }
            out << '\n';
         }
      }
      else if (meshgen == 2)  // TrueGrid
      {
         int nv;
         const int *ind;

         out << "TrueGrid\n"
             << "1 " << NumOfVertices << " " << NumOfElements
             << " 0 0 0 0 0 0 0\n"
             << "0 0 0 1 0 0 0 0 0 0 0\n"
             << "0 0 " << NumOfBdrElements << " 0 0 0 0 0 0 0 0 0 0 0 0 0\n"
             << "0.0 0.0 0.0 0 0 0.0 0.0 0 0.0\n"
             << "0 0 0 0 0 0 0 0 0 0 0 0 0 0 0 0\n";

         for (i = 0; i < NumOfVertices; i++)
            out << i+1 << " 0.0 " << vertices[i](0) << ' ' << vertices[i](1)
                << ' ' << vertices[i](2) << " 0.0\n";

         for (i = 0; i < NumOfElements; i++)
         {
            nv = elements[i]->GetNVertices();
            ind = elements[i]->GetVertices();
            out << i+1 << ' ' << elements[i]->GetAttribute();
            for (j = 0; j < nv; j++)
            {
               out << ' ' << ind[j]+1;
            }
            out << '\n';
         }

         for (i = 0; i < NumOfBdrElements; i++)
         {
            nv = boundary[i]->GetNVertices();
            ind = boundary[i]->GetVertices();
            out << boundary[i]->GetAttribute();
            for (j = 0; j < nv; j++)
            {
               out << ' ' << ind[j]+1;
            }
            out << " 1.0 1.0 1.0 1.0\n";
         }
      }
   }

   out << flush;
}

void Mesh::Printer(std::ostream &out, std::string section_delimiter) const
{
   int i, j;

   if (NURBSext)
   {
      // general format
      NURBSext->Print(out);
      out << '\n';
      Nodes->Save(out);

      // patch-wise format
      // NURBSext->ConvertToPatches(*Nodes);
      // NURBSext->Print(out);

      return;
   }

   out << (ncmesh ? "MFEM mesh v1.1\n" :
           section_delimiter.empty() ? "MFEM mesh v1.0\n" :
           "MFEM mesh v1.2\n");

   // optional
   out <<
       "\n#\n# MFEM Geometry Types (see mesh/geom.hpp):\n#\n"
       "# POINT       = 0\n"
       "# SEGMENT     = 1\n"
       "# TRIANGLE    = 2\n"
       "# SQUARE      = 3\n"
       "# TETRAHEDRON = 4\n"
       "# CUBE        = 5\n"
       "# PRISM       = 6\n"
       "#\n";

   out << "\ndimension\n" << Dim
       << "\n\nelements\n" << NumOfElements << '\n';
   for (i = 0; i < NumOfElements; i++)
   {
      PrintElement(elements[i], out);
   }

   out << "\nboundary\n" << NumOfBdrElements << '\n';
   for (i = 0; i < NumOfBdrElements; i++)
   {
      PrintElement(boundary[i], out);
   }

   if (ncmesh)
   {
      out << "\nvertex_parents\n";
      ncmesh->PrintVertexParents(out);

      out << "\ncoarse_elements\n";
      ncmesh->PrintCoarseElements(out);
   }

   out << "\nvertices\n" << NumOfVertices << '\n';
   if (Nodes == NULL)
   {
      out << spaceDim << '\n';
      for (i = 0; i < NumOfVertices; i++)
      {
         out << vertices[i](0);
         for (j = 1; j < spaceDim; j++)
         {
            out << ' ' << vertices[i](j);
         }
         out << '\n';
      }
      out.flush();
   }
   else
   {
      out << "\nnodes\n";
      Nodes->Save(out);
   }

   if (!ncmesh && !section_delimiter.empty())
   {
      out << section_delimiter << endl; // only with format v1.2
   }
}

void Mesh::PrintTopo(std::ostream &out,const Array<int> &e_to_k) const
{
   int i;
   Array<int> vert;

   out << "MFEM NURBS mesh v1.0\n";

   // optional
   out <<
       "\n#\n# MFEM Geometry Types (see mesh/geom.hpp):\n#\n"
       "# SEGMENT     = 1\n"
       "# SQUARE      = 3\n"
       "# CUBE        = 5\n"
       "#\n";

   out << "\ndimension\n" << Dim
       << "\n\nelements\n" << NumOfElements << '\n';
   for (i = 0; i < NumOfElements; i++)
   {
      PrintElement(elements[i], out);
   }

   out << "\nboundary\n" << NumOfBdrElements << '\n';
   for (i = 0; i < NumOfBdrElements; i++)
   {
      PrintElement(boundary[i], out);
   }

   out << "\nedges\n" << NumOfEdges << '\n';
   for (i = 0; i < NumOfEdges; i++)
   {
      edge_vertex->GetRow(i, vert);
      int ki = e_to_k[i];
      if (ki < 0)
      {
         ki = -1 - ki;
      }
      out << ki << ' ' << vert[0] << ' ' << vert[1] << '\n';
   }
   out << "\nvertices\n" << NumOfVertices << '\n';
}

void Mesh::PrintVTK(std::ostream &out)
{
   out <<
       "# vtk DataFile Version 3.0\n"
       "Generated by MFEM\n"
       "ASCII\n"
       "DATASET UNSTRUCTURED_GRID\n";

   if (Nodes == NULL)
   {
      out << "POINTS " << NumOfVertices << " double\n";
      for (int i = 0; i < NumOfVertices; i++)
      {
         out << vertices[i](0);
         int j;
         for (j = 1; j < spaceDim; j++)
         {
            out << ' ' << vertices[i](j);
         }
         for ( ; j < 3; j++)
         {
            out << ' ' << 0.0;
         }
         out << '\n';
      }
   }
   else
   {
      Array<int> vdofs(3);
      out << "POINTS " << Nodes->FESpace()->GetNDofs() << " double\n";
      for (int i = 0; i < Nodes->FESpace()->GetNDofs(); i++)
      {
         vdofs.SetSize(1);
         vdofs[0] = i;
         Nodes->FESpace()->DofsToVDofs(vdofs);
         out << (*Nodes)(vdofs[0]);
         int j;
         for (j = 1; j < spaceDim; j++)
         {
            out << ' ' << (*Nodes)(vdofs[j]);
         }
         for ( ; j < 3; j++)
         {
            out << ' ' << 0.0;
         }
         out << '\n';
      }
   }

   int order = -1;
   if (Nodes == NULL)
   {
      int size = 0;
      for (int i = 0; i < NumOfElements; i++)
      {
         size += elements[i]->GetNVertices() + 1;
      }
      out << "CELLS " << NumOfElements << ' ' << size << '\n';
      for (int i = 0; i < NumOfElements; i++)
      {
         const int *v = elements[i]->GetVertices();
         const int nv = elements[i]->GetNVertices();
         out << nv;
         for (int j = 0; j < nv; j++)
         {
            out << ' ' << v[j];
         }
         out << '\n';
      }
      order = 1;
   }
   else
   {
      Array<int> dofs;
      int size = 0;
      for (int i = 0; i < NumOfElements; i++)
      {
         Nodes->FESpace()->GetElementDofs(i, dofs);
         MFEM_ASSERT(Dim != 0 || dofs.Size() == 1,
                     "Point meshes should have a single dof per element");
         size += dofs.Size() + 1;
      }
      out << "CELLS " << NumOfElements << ' ' << size << '\n';
      const char *fec_name = Nodes->FESpace()->FEColl()->Name();

      if (!strcmp(fec_name, "Linear") ||
          !strcmp(fec_name, "H1_0D_P1") ||
          !strcmp(fec_name, "H1_1D_P1") ||
          !strcmp(fec_name, "H1_2D_P1") ||
          !strcmp(fec_name, "H1_3D_P1"))
      {
         order = 1;
      }
      else if (!strcmp(fec_name, "Quadratic") ||
               !strcmp(fec_name, "H1_1D_P2") ||
               !strcmp(fec_name, "H1_2D_P2") ||
               !strcmp(fec_name, "H1_3D_P2"))
      {
         order = 2;
      }
      if (order == -1)
      {
         mfem::err << "Mesh::PrintVTK : can not save '"
                   << fec_name << "' elements!" << endl;
         mfem_error();
      }
      for (int i = 0; i < NumOfElements; i++)
      {
         Nodes->FESpace()->GetElementDofs(i, dofs);
         out << dofs.Size();
         if (order == 1)
         {
            for (int j = 0; j < dofs.Size(); j++)
            {
               out << ' ' << dofs[j];
            }
         }
         else if (order == 2)
         {
            const int *vtk_mfem;
            switch (elements[i]->GetGeometryType())
            {
               case Geometry::SEGMENT:
               case Geometry::TRIANGLE:
               case Geometry::SQUARE:
                  vtk_mfem = vtk_quadratic_hex; break; // identity map
               case Geometry::TETRAHEDRON:
                  vtk_mfem = vtk_quadratic_tet; break;
               case Geometry::PRISM:
                  vtk_mfem = vtk_quadratic_wedge; break;
               case Geometry::CUBE:
               default:
                  vtk_mfem = vtk_quadratic_hex; break;
            }
            for (int j = 0; j < dofs.Size(); j++)
            {
               out << ' ' << dofs[vtk_mfem[j]];
            }
         }
         out << '\n';
      }
   }

   out << "CELL_TYPES " << NumOfElements << '\n';
   for (int i = 0; i < NumOfElements; i++)
   {
      int vtk_cell_type = 5;
      Geometry::Type geom_type = GetElement(i)->GetGeometryType();
      if (order == 1)
      {
         switch (geom_type)
         {
            case Geometry::POINT:        vtk_cell_type = 1;   break;
            case Geometry::SEGMENT:      vtk_cell_type = 3;   break;
            case Geometry::TRIANGLE:     vtk_cell_type = 5;   break;
            case Geometry::SQUARE:       vtk_cell_type = 9;   break;
            case Geometry::TETRAHEDRON:  vtk_cell_type = 10;  break;
            case Geometry::CUBE:         vtk_cell_type = 12;  break;
            case Geometry::PRISM:        vtk_cell_type = 13;  break;
            default: break;
         }
      }
      else if (order == 2)
      {
         switch (geom_type)
         {
            case Geometry::SEGMENT:      vtk_cell_type = 21;  break;
            case Geometry::TRIANGLE:     vtk_cell_type = 22;  break;
            case Geometry::SQUARE:       vtk_cell_type = 28;  break;
            case Geometry::TETRAHEDRON:  vtk_cell_type = 24;  break;
            case Geometry::CUBE:         vtk_cell_type = 29;  break;
            case Geometry::PRISM:        vtk_cell_type = 32;  break;
            default: break;
         }
      }

      out << vtk_cell_type << '\n';
   }

   // write attributes
   out << "CELL_DATA " << NumOfElements << '\n'
       << "SCALARS material int\n"
       << "LOOKUP_TABLE default\n";
   for (int i = 0; i < NumOfElements; i++)
   {
      out << elements[i]->GetAttribute() << '\n';
   }
   out.flush();
}

void Mesh::PrintVTK(std::ostream &out, int ref, int field_data)
{
   int np, nc, size;
   RefinedGeometry *RefG;
   DenseMatrix pmat;

   out <<
       "# vtk DataFile Version 3.0\n"
       "Generated by MFEM\n"
       "ASCII\n"
       "DATASET UNSTRUCTURED_GRID\n";

   // additional dataset information
   if (field_data)
   {
      out << "FIELD FieldData 1\n"
          << "MaterialIds " << 1 << " " << attributes.Size() << " int\n";
      for (int i = 0; i < attributes.Size(); i++)
      {
         out << ' ' << attributes[i];
      }
      out << '\n';
   }

   // count the points, cells, size
   np = nc = size = 0;
   for (int i = 0; i < GetNE(); i++)
   {
      Geometry::Type geom = GetElementBaseGeometry(i);
      int nv = Geometries.GetVertices(geom)->GetNPoints();
      RefG = GlobGeometryRefiner.Refine(geom, ref, 1);
      np += RefG->RefPts.GetNPoints();
      nc += RefG->RefGeoms.Size() / nv;
      size += (RefG->RefGeoms.Size() / nv) * (nv + 1);
   }
   out << "POINTS " << np << " double\n";
   // write the points
   for (int i = 0; i < GetNE(); i++)
   {
      RefG = GlobGeometryRefiner.Refine(
                GetElementBaseGeometry(i), ref, 1);

      GetElementTransformation(i)->Transform(RefG->RefPts, pmat);

      for (int j = 0; j < pmat.Width(); j++)
      {
         out << pmat(0, j) << ' ';
         if (pmat.Height() > 1)
         {
            out << pmat(1, j) << ' ';
            if (pmat.Height() > 2)
            {
               out << pmat(2, j);
            }
            else
            {
               out << 0.0;
            }
         }
         else
         {
            out << 0.0 << ' ' << 0.0;
         }
         out << '\n';
      }
   }

   // write the cells
   out << "CELLS " << nc << ' ' << size << '\n';
   np = 0;
   for (int i = 0; i < GetNE(); i++)
   {
      Geometry::Type geom = GetElementBaseGeometry(i);
      int nv = Geometries.GetVertices(geom)->GetNPoints();
      RefG = GlobGeometryRefiner.Refine(geom, ref, 1);
      Array<int> &RG = RefG->RefGeoms;

      for (int j = 0; j < RG.Size(); )
      {
         out << nv;
         for (int k = 0; k < nv; k++, j++)
         {
            out << ' ' << np + RG[j];
         }
         out << '\n';
      }
      np += RefG->RefPts.GetNPoints();
   }
   out << "CELL_TYPES " << nc << '\n';
   for (int i = 0; i < GetNE(); i++)
   {
      Geometry::Type geom = GetElementBaseGeometry(i);
      int nv = Geometries.GetVertices(geom)->GetNPoints();
      RefG = GlobGeometryRefiner.Refine(geom, ref, 1);
      Array<int> &RG = RefG->RefGeoms;
      int vtk_cell_type = 5;

      switch (geom)
      {
         case Geometry::POINT:        vtk_cell_type = 1;   break;
         case Geometry::SEGMENT:      vtk_cell_type = 3;   break;
         case Geometry::TRIANGLE:     vtk_cell_type = 5;   break;
         case Geometry::SQUARE:       vtk_cell_type = 9;   break;
         case Geometry::TETRAHEDRON:  vtk_cell_type = 10;  break;
         case Geometry::CUBE:         vtk_cell_type = 12;  break;
         case Geometry::PRISM:        vtk_cell_type = 13;  break;
         default:
            MFEM_ABORT("Unrecognized VTK element type \"" << geom << "\"");
            break;
      }

      for (int j = 0; j < RG.Size(); j += nv)
      {
         out << vtk_cell_type << '\n';
      }
   }
   // write attributes (materials)
   out << "CELL_DATA " << nc << '\n'
       << "SCALARS material int\n"
       << "LOOKUP_TABLE default\n";
   for (int i = 0; i < GetNE(); i++)
   {
      Geometry::Type geom = GetElementBaseGeometry(i);
      int nv = Geometries.GetVertices(geom)->GetNPoints();
      RefG = GlobGeometryRefiner.Refine(geom, ref, 1);
      int attr = GetAttribute(i);
      for (int j = 0; j < RefG->RefGeoms.Size(); j += nv)
      {
         out << attr << '\n';
      }
   }

   if (Dim > 1)
   {
      Array<int> coloring;
      srand((unsigned)time(0));
      double a = double(rand()) / (double(RAND_MAX) + 1.);
      int el0 = (int)floor(a * GetNE());
      GetElementColoring(coloring, el0);
      out << "SCALARS element_coloring int\n"
          << "LOOKUP_TABLE default\n";
      for (int i = 0; i < GetNE(); i++)
      {
         Geometry::Type geom = GetElementBaseGeometry(i);
         int nv = Geometries.GetVertices(geom)->GetNPoints();
         RefG = GlobGeometryRefiner.Refine(geom, ref, 1);
         for (int j = 0; j < RefG->RefGeoms.Size(); j += nv)
         {
            out << coloring[i] + 1 << '\n';
         }
      }
   }

   // prepare to write data
   out << "POINT_DATA " << np << '\n' << flush;
}

void Mesh::GetElementColoring(Array<int> &colors, int el0)
{
   int delete_el_to_el = (el_to_el) ? (0) : (1);
   const Table &el_el = ElementToElementTable();
   int num_el = GetNE(), stack_p, stack_top_p, max_num_col;
   Array<int> el_stack(num_el);

   const int *i_el_el = el_el.GetI();
   const int *j_el_el = el_el.GetJ();

   colors.SetSize(num_el);
   colors = -2;
   max_num_col = 1;
   stack_p = stack_top_p = 0;
   for (int el = el0; stack_top_p < num_el; el=(el+1)%num_el)
   {
      if (colors[el] != -2)
      {
         continue;
      }

      colors[el] = -1;
      el_stack[stack_top_p++] = el;

      for ( ; stack_p < stack_top_p; stack_p++)
      {
         int i = el_stack[stack_p];
         int num_nb = i_el_el[i+1] - i_el_el[i];
         if (max_num_col < num_nb + 1)
         {
            max_num_col = num_nb + 1;
         }
         for (int j = i_el_el[i]; j < i_el_el[i+1]; j++)
         {
            int k = j_el_el[j];
            if (colors[k] == -2)
            {
               colors[k] = -1;
               el_stack[stack_top_p++] = k;
            }
         }
      }
   }

   Array<int> col_marker(max_num_col);

   for (stack_p = 0; stack_p < stack_top_p; stack_p++)
   {
      int i = el_stack[stack_p], col;
      col_marker = 0;
      for (int j = i_el_el[i]; j < i_el_el[i+1]; j++)
      {
         col = colors[j_el_el[j]];
         if (col != -1)
         {
            col_marker[col] = 1;
         }
      }

      for (col = 0; col < max_num_col; col++)
         if (col_marker[col] == 0)
         {
            break;
         }

      colors[i] = col;
   }

   if (delete_el_to_el)
   {
      delete el_to_el;
      el_to_el = NULL;
   }
}

void Mesh::PrintWithPartitioning(int *partitioning, std::ostream &out,
                                 int elem_attr) const
{
   if (Dim != 3 && Dim != 2) { return; }

   int i, j, k, l, nv, nbe, *v;

   out << "MFEM mesh v1.0\n";

   // optional
   out <<
       "\n#\n# MFEM Geometry Types (see mesh/geom.hpp):\n#\n"
       "# POINT       = 0\n"
       "# SEGMENT     = 1\n"
       "# TRIANGLE    = 2\n"
       "# SQUARE      = 3\n"
       "# TETRAHEDRON = 4\n"
       "# CUBE        = 5\n"
       "# PRISM       = 6\n"
       "#\n";

   out << "\ndimension\n" << Dim
       << "\n\nelements\n" << NumOfElements << '\n';
   for (i = 0; i < NumOfElements; i++)
   {
      out << int((elem_attr) ? partitioning[i]+1 : elements[i]->GetAttribute())
          << ' ' << elements[i]->GetGeometryType();
      nv = elements[i]->GetNVertices();
      v  = elements[i]->GetVertices();
      for (j = 0; j < nv; j++)
      {
         out << ' ' << v[j];
      }
      out << '\n';
   }
   nbe = 0;
   for (i = 0; i < faces_info.Size(); i++)
   {
      if ((l = faces_info[i].Elem2No) >= 0)
      {
         k = partitioning[faces_info[i].Elem1No];
         l = partitioning[l];
         if (k != l)
         {
            nbe++;
            if (!Nonconforming() || !IsSlaveFace(faces_info[i]))
            {
               nbe++;
            }
         }
      }
      else
      {
         nbe++;
      }
   }
   out << "\nboundary\n" << nbe << '\n';
   for (i = 0; i < faces_info.Size(); i++)
   {
      if ((l = faces_info[i].Elem2No) >= 0)
      {
         k = partitioning[faces_info[i].Elem1No];
         l = partitioning[l];
         if (k != l)
         {
            nv = faces[i]->GetNVertices();
            v  = faces[i]->GetVertices();
            out << k+1 << ' ' << faces[i]->GetGeometryType();
            for (j = 0; j < nv; j++)
            {
               out << ' ' << v[j];
            }
            out << '\n';
            if (!Nonconforming() || !IsSlaveFace(faces_info[i]))
            {
               out << l+1 << ' ' << faces[i]->GetGeometryType();
               for (j = nv-1; j >= 0; j--)
               {
                  out << ' ' << v[j];
               }
               out << '\n';
            }
         }
      }
      else
      {
         k = partitioning[faces_info[i].Elem1No];
         nv = faces[i]->GetNVertices();
         v  = faces[i]->GetVertices();
         out << k+1 << ' ' << faces[i]->GetGeometryType();
         for (j = 0; j < nv; j++)
         {
            out << ' ' << v[j];
         }
         out << '\n';
      }
   }
   out << "\nvertices\n" << NumOfVertices << '\n';
   if (Nodes == NULL)
   {
      out << spaceDim << '\n';
      for (i = 0; i < NumOfVertices; i++)
      {
         out << vertices[i](0);
         for (j = 1; j < spaceDim; j++)
         {
            out << ' ' << vertices[i](j);
         }
         out << '\n';
      }
      out.flush();
   }
   else
   {
      out << "\nnodes\n";
      Nodes->Save(out);
   }
}

void Mesh::PrintElementsWithPartitioning(int *partitioning,
                                         std::ostream &out,
                                         int interior_faces)
{
   MFEM_ASSERT(Dim == spaceDim, "2D Manifolds not supported\n");
   if (Dim != 3 && Dim != 2) { return; }

   int i, j, k, l, s;

   int nv;
   const int *ind;

   int *vcount = new int[NumOfVertices];
   for (i = 0; i < NumOfVertices; i++)
   {
      vcount[i] = 0;
   }
   for (i = 0; i < NumOfElements; i++)
   {
      nv = elements[i]->GetNVertices();
      ind = elements[i]->GetVertices();
      for (j = 0; j < nv; j++)
      {
         vcount[ind[j]]++;
      }
   }

   int *voff = new int[NumOfVertices+1];
   voff[0] = 0;
   for (i = 1; i <= NumOfVertices; i++)
   {
      voff[i] = vcount[i-1] + voff[i-1];
   }

   int **vown = new int*[NumOfVertices];
   for (i = 0; i < NumOfVertices; i++)
   {
      vown[i] = new int[vcount[i]];
   }

   // 2D
   if (Dim == 2)
   {
      int nv, nbe;
      int *ind;

      Table edge_el;
      Transpose(ElementToEdgeTable(), edge_el);

      // Fake printing of the elements.
      for (i = 0; i < NumOfElements; i++)
      {
         nv  = elements[i]->GetNVertices();
         ind = elements[i]->GetVertices();
         for (j = 0; j < nv; j++)
         {
            vcount[ind[j]]--;
            vown[ind[j]][vcount[ind[j]]] = i;
         }
      }

      for (i = 0; i < NumOfVertices; i++)
      {
         vcount[i] = voff[i+1] - voff[i];
      }

      nbe = 0;
      for (i = 0; i < edge_el.Size(); i++)
      {
         const int *el = edge_el.GetRow(i);
         if (edge_el.RowSize(i) > 1)
         {
            k = partitioning[el[0]];
            l = partitioning[el[1]];
            if (interior_faces || k != l)
            {
               nbe += 2;
            }
         }
         else
         {
            nbe++;
         }
      }

      // Print the type of the mesh and the boundary elements.
      out << "areamesh2\n\n" << nbe << '\n';

      for (i = 0; i < edge_el.Size(); i++)
      {
         const int *el = edge_el.GetRow(i);
         if (edge_el.RowSize(i) > 1)
         {
            k = partitioning[el[0]];
            l = partitioning[el[1]];
            if (interior_faces || k != l)
            {
               Array<int> ev;
               GetEdgeVertices(i,ev);
               out << k+1; // attribute
               for (j = 0; j < 2; j++)
                  for (s = 0; s < vcount[ev[j]]; s++)
                     if (vown[ev[j]][s] == el[0])
                     {
                        out << ' ' << voff[ev[j]]+s+1;
                     }
               out << '\n';
               out << l+1; // attribute
               for (j = 1; j >= 0; j--)
                  for (s = 0; s < vcount[ev[j]]; s++)
                     if (vown[ev[j]][s] == el[1])
                     {
                        out << ' ' << voff[ev[j]]+s+1;
                     }
               out << '\n';
            }
         }
         else
         {
            k = partitioning[el[0]];
            Array<int> ev;
            GetEdgeVertices(i,ev);
            out << k+1; // attribute
            for (j = 0; j < 2; j++)
               for (s = 0; s < vcount[ev[j]]; s++)
                  if (vown[ev[j]][s] == el[0])
                  {
                     out << ' ' << voff[ev[j]]+s+1;
                  }
            out << '\n';
         }
      }

      // Print the elements.
      out << NumOfElements << '\n';
      for (i = 0; i < NumOfElements; i++)
      {
         nv  = elements[i]->GetNVertices();
         ind = elements[i]->GetVertices();
         out << partitioning[i]+1 << ' '; // use subdomain number as attribute
         out << nv << ' ';
         for (j = 0; j < nv; j++)
         {
            out << ' ' << voff[ind[j]]+vcount[ind[j]]--;
            vown[ind[j]][vcount[ind[j]]] = i;
         }
         out << '\n';
      }

      for (i = 0; i < NumOfVertices; i++)
      {
         vcount[i] = voff[i+1] - voff[i];
      }

      // Print the vertices.
      out << voff[NumOfVertices] << '\n';
      for (i = 0; i < NumOfVertices; i++)
         for (k = 0; k < vcount[i]; k++)
         {
            for (j = 0; j < Dim; j++)
            {
               out << vertices[i](j) << ' ';
            }
            out << '\n';
         }
   }
   //  Dim is 3
   else if (meshgen == 1)
   {
      out << "NETGEN_Neutral_Format\n";
      // print the vertices
      out << voff[NumOfVertices] << '\n';
      for (i = 0; i < NumOfVertices; i++)
         for (k = 0; k < vcount[i]; k++)
         {
            for (j = 0; j < Dim; j++)
            {
               out << ' ' << vertices[i](j);
            }
            out << '\n';
         }

      // print the elements
      out << NumOfElements << '\n';
      for (i = 0; i < NumOfElements; i++)
      {
         nv = elements[i]->GetNVertices();
         ind = elements[i]->GetVertices();
         out << partitioning[i]+1; // use subdomain number as attribute
         for (j = 0; j < nv; j++)
         {
            out << ' ' << voff[ind[j]]+vcount[ind[j]]--;
            vown[ind[j]][vcount[ind[j]]] = i;
         }
         out << '\n';
      }

      for (i = 0; i < NumOfVertices; i++)
      {
         vcount[i] = voff[i+1] - voff[i];
      }

      // print the boundary information.
      int k, l, nbe;
      nbe = 0;
      for (i = 0; i < NumOfFaces; i++)
         if ((l = faces_info[i].Elem2No) >= 0)
         {
            k = partitioning[faces_info[i].Elem1No];
            l = partitioning[l];
            if (interior_faces || k != l)
            {
               nbe += 2;
            }
         }
         else
         {
            nbe++;
         }

      out << nbe << '\n';
      for (i = 0; i < NumOfFaces; i++)
         if ((l = faces_info[i].Elem2No) >= 0)
         {
            k = partitioning[faces_info[i].Elem1No];
            l = partitioning[l];
            if (interior_faces || k != l)
            {
               nv = faces[i]->GetNVertices();
               ind = faces[i]->GetVertices();
               out << k+1; // attribute
               for (j = 0; j < nv; j++)
                  for (s = 0; s < vcount[ind[j]]; s++)
                     if (vown[ind[j]][s] == faces_info[i].Elem1No)
                     {
                        out << ' ' << voff[ind[j]]+s+1;
                     }
               out << '\n';
               out << l+1; // attribute
               for (j = nv-1; j >= 0; j--)
                  for (s = 0; s < vcount[ind[j]]; s++)
                     if (vown[ind[j]][s] == faces_info[i].Elem2No)
                     {
                        out << ' ' << voff[ind[j]]+s+1;
                     }
               out << '\n';
            }
         }
         else
         {
            k = partitioning[faces_info[i].Elem1No];
            nv = faces[i]->GetNVertices();
            ind = faces[i]->GetVertices();
            out << k+1; // attribute
            for (j = 0; j < nv; j++)
               for (s = 0; s < vcount[ind[j]]; s++)
                  if (vown[ind[j]][s] == faces_info[i].Elem1No)
                  {
                     out << ' ' << voff[ind[j]]+s+1;
                  }
            out << '\n';
         }
   }
   //  Dim is 3
   else if (meshgen == 2) // TrueGrid
   {
      // count the number of the boundary elements.
      int k, l, nbe;
      nbe = 0;
      for (i = 0; i < NumOfFaces; i++)
         if ((l = faces_info[i].Elem2No) >= 0)
         {
            k = partitioning[faces_info[i].Elem1No];
            l = partitioning[l];
            if (interior_faces || k != l)
            {
               nbe += 2;
            }
         }
         else
         {
            nbe++;
         }


      out << "TrueGrid\n"
          << "1 " << voff[NumOfVertices] << " " << NumOfElements
          << " 0 0 0 0 0 0 0\n"
          << "0 0 0 1 0 0 0 0 0 0 0\n"
          << "0 0 " << nbe << " 0 0 0 0 0 0 0 0 0 0 0 0 0\n"
          << "0.0 0.0 0.0 0 0 0.0 0.0 0 0.0\n"
          << "0 0 0 0 0 0 0 0 0 0 0 0 0 0 0 0\n";

      for (i = 0; i < NumOfVertices; i++)
         for (k = 0; k < vcount[i]; k++)
            out << voff[i]+k << " 0.0 " << vertices[i](0) << ' '
                << vertices[i](1) << ' ' << vertices[i](2) << " 0.0\n";

      for (i = 0; i < NumOfElements; i++)
      {
         nv = elements[i]->GetNVertices();
         ind = elements[i]->GetVertices();
         out << i+1 << ' ' << partitioning[i]+1; // partitioning as attribute
         for (j = 0; j < nv; j++)
         {
            out << ' ' << voff[ind[j]]+vcount[ind[j]]--;
            vown[ind[j]][vcount[ind[j]]] = i;
         }
         out << '\n';
      }

      for (i = 0; i < NumOfVertices; i++)
      {
         vcount[i] = voff[i+1] - voff[i];
      }

      // boundary elements
      for (i = 0; i < NumOfFaces; i++)
         if ((l = faces_info[i].Elem2No) >= 0)
         {
            k = partitioning[faces_info[i].Elem1No];
            l = partitioning[l];
            if (interior_faces || k != l)
            {
               nv = faces[i]->GetNVertices();
               ind = faces[i]->GetVertices();
               out << k+1; // attribute
               for (j = 0; j < nv; j++)
                  for (s = 0; s < vcount[ind[j]]; s++)
                     if (vown[ind[j]][s] == faces_info[i].Elem1No)
                     {
                        out << ' ' << voff[ind[j]]+s+1;
                     }
               out << " 1.0 1.0 1.0 1.0\n";
               out << l+1; // attribute
               for (j = nv-1; j >= 0; j--)
                  for (s = 0; s < vcount[ind[j]]; s++)
                     if (vown[ind[j]][s] == faces_info[i].Elem2No)
                     {
                        out << ' ' << voff[ind[j]]+s+1;
                     }
               out << " 1.0 1.0 1.0 1.0\n";
            }
         }
         else
         {
            k = partitioning[faces_info[i].Elem1No];
            nv = faces[i]->GetNVertices();
            ind = faces[i]->GetVertices();
            out << k+1; // attribute
            for (j = 0; j < nv; j++)
               for (s = 0; s < vcount[ind[j]]; s++)
                  if (vown[ind[j]][s] == faces_info[i].Elem1No)
                  {
                     out << ' ' << voff[ind[j]]+s+1;
                  }
            out << " 1.0 1.0 1.0 1.0\n";
         }
   }

   out << flush;

   for (i = 0; i < NumOfVertices; i++)
   {
      delete [] vown[i];
   }

   delete [] vcount;
   delete [] voff;
   delete [] vown;
}

void Mesh::PrintSurfaces(const Table & Aface_face, std::ostream &out) const
{
   int i, j;

   if (NURBSext)
   {
      mfem_error("Mesh::PrintSurfaces"
                 " NURBS mesh is not supported!");
      return;
   }

   out << "MFEM mesh v1.0\n";

   // optional
   out <<
       "\n#\n# MFEM Geometry Types (see mesh/geom.hpp):\n#\n"
       "# POINT       = 0\n"
       "# SEGMENT     = 1\n"
       "# TRIANGLE    = 2\n"
       "# SQUARE      = 3\n"
       "# TETRAHEDRON = 4\n"
       "# CUBE        = 5\n"
       "# PRISM       = 6\n"
       "#\n";

   out << "\ndimension\n" << Dim
       << "\n\nelements\n" << NumOfElements << '\n';
   for (i = 0; i < NumOfElements; i++)
   {
      PrintElement(elements[i], out);
   }

   out << "\nboundary\n" << Aface_face.Size_of_connections() << '\n';
   const int * const i_AF_f = Aface_face.GetI();
   const int * const j_AF_f = Aface_face.GetJ();

   for (int iAF=0; iAF < Aface_face.Size(); ++iAF)
      for (const int * iface = j_AF_f + i_AF_f[iAF];
           iface < j_AF_f + i_AF_f[iAF+1];
           ++iface)
      {
         out << iAF+1 << ' ';
         PrintElementWithoutAttr(faces[*iface],out);
      }

   out << "\nvertices\n" << NumOfVertices << '\n';
   if (Nodes == NULL)
   {
      out << spaceDim << '\n';
      for (i = 0; i < NumOfVertices; i++)
      {
         out << vertices[i](0);
         for (j = 1; j < spaceDim; j++)
         {
            out << ' ' << vertices[i](j);
         }
         out << '\n';
      }
      out.flush();
   }
   else
   {
      out << "\nnodes\n";
      Nodes->Save(out);
   }
}

void Mesh::ScaleSubdomains(double sf)
{
   int i,j,k;
   Array<int> vert;
   DenseMatrix pointmat;
   int na = attributes.Size();
   double *cg = new double[na*spaceDim];
   int *nbea = new int[na];

   int *vn = new int[NumOfVertices];
   for (i = 0; i < NumOfVertices; i++)
   {
      vn[i] = 0;
   }
   for (i = 0; i < na; i++)
   {
      for (j = 0; j < spaceDim; j++)
      {
         cg[i*spaceDim+j] = 0.0;
      }
      nbea[i] = 0;
   }

   for (i = 0; i < NumOfElements; i++)
   {
      GetElementVertices(i, vert);
      for (k = 0; k < vert.Size(); k++)
      {
         vn[vert[k]] = 1;
      }
   }

   for (i = 0; i < NumOfElements; i++)
   {
      int bea = GetAttribute(i)-1;
      GetPointMatrix(i, pointmat);
      GetElementVertices(i, vert);

      for (k = 0; k < vert.Size(); k++)
         if (vn[vert[k]] == 1)
         {
            nbea[bea]++;
            for (j = 0; j < spaceDim; j++)
            {
               cg[bea*spaceDim+j] += pointmat(j,k);
            }
            vn[vert[k]] = 2;
         }
   }

   for (i = 0; i < NumOfElements; i++)
   {
      int bea = GetAttribute(i)-1;
      GetElementVertices (i, vert);

      for (k = 0; k < vert.Size(); k++)
         if (vn[vert[k]])
         {
            for (j = 0; j < spaceDim; j++)
               vertices[vert[k]](j) = sf*vertices[vert[k]](j) +
                                      (1-sf)*cg[bea*spaceDim+j]/nbea[bea];
            vn[vert[k]] = 0;
         }
   }

   delete [] cg;
   delete [] nbea;
   delete [] vn;
}

void Mesh::ScaleElements(double sf)
{
   int i,j,k;
   Array<int> vert;
   DenseMatrix pointmat;
   int na = NumOfElements;
   double *cg = new double[na*spaceDim];
   int *nbea = new int[na];

   int *vn = new int[NumOfVertices];
   for (i = 0; i < NumOfVertices; i++)
   {
      vn[i] = 0;
   }
   for (i = 0; i < na; i++)
   {
      for (j = 0; j < spaceDim; j++)
      {
         cg[i*spaceDim+j] = 0.0;
      }
      nbea[i] = 0;
   }

   for (i = 0; i < NumOfElements; i++)
   {
      GetElementVertices(i, vert);
      for (k = 0; k < vert.Size(); k++)
      {
         vn[vert[k]] = 1;
      }
   }

   for (i = 0; i < NumOfElements; i++)
   {
      int bea = i;
      GetPointMatrix(i, pointmat);
      GetElementVertices(i, vert);

      for (k = 0; k < vert.Size(); k++)
         if (vn[vert[k]] == 1)
         {
            nbea[bea]++;
            for (j = 0; j < spaceDim; j++)
            {
               cg[bea*spaceDim+j] += pointmat(j,k);
            }
            vn[vert[k]] = 2;
         }
   }

   for (i = 0; i < NumOfElements; i++)
   {
      int bea = i;
      GetElementVertices(i, vert);

      for (k = 0; k < vert.Size(); k++)
         if (vn[vert[k]])
         {
            for (j = 0; j < spaceDim; j++)
               vertices[vert[k]](j) = sf*vertices[vert[k]](j) +
                                      (1-sf)*cg[bea*spaceDim+j]/nbea[bea];
            vn[vert[k]] = 0;
         }
   }

   delete [] cg;
   delete [] nbea;
   delete [] vn;
}

void Mesh::Transform(void (*f)(const Vector&, Vector&))
{
   // TODO: support for different new spaceDim.
   if (Nodes == NULL)
   {
      Vector vold(spaceDim), vnew(NULL, spaceDim);
      for (int i = 0; i < vertices.Size(); i++)
      {
         for (int j = 0; j < spaceDim; j++)
         {
            vold(j) = vertices[i](j);
         }
         vnew.SetData(vertices[i]());
         (*f)(vold, vnew);
      }
   }
   else
   {
      GridFunction xnew(Nodes->FESpace());
      VectorFunctionCoefficient f_pert(spaceDim, f);
      xnew.ProjectCoefficient(f_pert);
      *Nodes = xnew;
   }
}

void Mesh::Transform(VectorCoefficient &deformation)
{
   MFEM_VERIFY(spaceDim == deformation.GetVDim(),
               "incompatible vector dimensions");
   if (Nodes == NULL)
   {
      LinearFECollection fec;
      FiniteElementSpace fes(this, &fec, spaceDim, Ordering::byVDIM);
      GridFunction xnew(&fes);
      xnew.ProjectCoefficient(deformation);
      for (int i = 0; i < NumOfVertices; i++)
         for (int d = 0; d < spaceDim; d++)
         {
            vertices[i](d) = xnew(d + spaceDim*i);
         }
   }
   else
   {
      GridFunction xnew(Nodes->FESpace());
      xnew.ProjectCoefficient(deformation);
      *Nodes = xnew;
   }
}

void Mesh::RemoveUnusedVertices()
{
   if (NURBSext || ncmesh) { return; }

   Array<int> v2v(GetNV());
   v2v = -1;
   for (int i = 0; i < GetNE(); i++)
   {
      Element *el = GetElement(i);
      int nv = el->GetNVertices();
      int *v = el->GetVertices();
      for (int j = 0; j < nv; j++)
      {
         v2v[v[j]] = 0;
      }
   }
   for (int i = 0; i < GetNBE(); i++)
   {
      Element *el = GetBdrElement(i);
      int *v = el->GetVertices();
      int nv = el->GetNVertices();
      for (int j = 0; j < nv; j++)
      {
         v2v[v[j]] = 0;
      }
   }
   int num_vert = 0;
   for (int i = 0; i < v2v.Size(); i++)
   {
      if (v2v[i] == 0)
      {
         vertices[num_vert] = vertices[i];
         v2v[i] = num_vert++;
      }
   }

   if (num_vert == v2v.Size()) { return; }

   Vector nodes_by_element;
   Array<int> vdofs;
   if (Nodes)
   {
      int s = 0;
      for (int i = 0; i < GetNE(); i++)
      {
         Nodes->FESpace()->GetElementVDofs(i, vdofs);
         s += vdofs.Size();
      }
      nodes_by_element.SetSize(s);
      s = 0;
      for (int i = 0; i < GetNE(); i++)
      {
         Nodes->FESpace()->GetElementVDofs(i, vdofs);
         Nodes->GetSubVector(vdofs, &nodes_by_element(s));
         s += vdofs.Size();
      }
   }
   vertices.SetSize(num_vert);
   NumOfVertices = num_vert;
   for (int i = 0; i < GetNE(); i++)
   {
      Element *el = GetElement(i);
      int *v = el->GetVertices();
      int nv = el->GetNVertices();
      for (int j = 0; j < nv; j++)
      {
         v[j] = v2v[v[j]];
      }
   }
   for (int i = 0; i < GetNBE(); i++)
   {
      Element *el = GetBdrElement(i);
      int *v = el->GetVertices();
      int nv = el->GetNVertices();
      for (int j = 0; j < nv; j++)
      {
         v[j] = v2v[v[j]];
      }
   }
   DeleteTables();
   if (Dim > 1)
   {
      // generate el_to_edge, be_to_edge (2D), bel_to_edge (3D)
      el_to_edge = new Table;
      NumOfEdges = GetElementToEdgeTable(*el_to_edge, be_to_edge);
   }
   if (Dim > 2)
   {
      // generate el_to_face, be_to_face
      GetElementToFaceTable();
   }
   // Update faces and faces_info
   GenerateFaces();
   if (Nodes)
   {
      Nodes->FESpace()->Update();
      Nodes->Update();
      int s = 0;
      for (int i = 0; i < GetNE(); i++)
      {
         Nodes->FESpace()->GetElementVDofs(i, vdofs);
         Nodes->SetSubVector(vdofs, &nodes_by_element(s));
         s += vdofs.Size();
      }
   }
}

void Mesh::RemoveInternalBoundaries()
{
   if (NURBSext || ncmesh) { return; }

   int num_bdr_elem = 0;
   int new_bel_to_edge_nnz = 0;
   for (int i = 0; i < GetNBE(); i++)
   {
      if (FaceIsInterior(GetBdrElementEdgeIndex(i)))
      {
         FreeElement(boundary[i]);
      }
      else
      {
         num_bdr_elem++;
         if (Dim == 3)
         {
            new_bel_to_edge_nnz += bel_to_edge->RowSize(i);
         }
      }
   }

   if (num_bdr_elem == GetNBE()) { return; }

   Array<Element *> new_boundary(num_bdr_elem);
   Array<int> new_be_to_edge, new_be_to_face;
   Table *new_bel_to_edge = NULL;
   new_boundary.SetSize(0);
   if (Dim == 2)
   {
      new_be_to_edge.Reserve(num_bdr_elem);
   }
   else if (Dim == 3)
   {
      new_be_to_face.Reserve(num_bdr_elem);
      new_bel_to_edge = new Table;
      new_bel_to_edge->SetDims(num_bdr_elem, new_bel_to_edge_nnz);
   }
   for (int i = 0; i < GetNBE(); i++)
   {
      if (!FaceIsInterior(GetBdrElementEdgeIndex(i)))
      {
         new_boundary.Append(boundary[i]);
         if (Dim == 2)
         {
            new_be_to_edge.Append(be_to_edge[i]);
         }
         else if (Dim == 3)
         {
            int row = new_be_to_face.Size();
            new_be_to_face.Append(be_to_face[i]);
            int *e = bel_to_edge->GetRow(i);
            int ne = bel_to_edge->RowSize(i);
            int *new_e = new_bel_to_edge->GetRow(row);
            for (int j = 0; j < ne; j++)
            {
               new_e[j] = e[j];
            }
            new_bel_to_edge->GetI()[row+1] = new_bel_to_edge->GetI()[row] + ne;
         }
      }
   }

   NumOfBdrElements = new_boundary.Size();
   mfem::Swap(boundary, new_boundary);

   if (Dim == 2)
   {
      mfem::Swap(be_to_edge, new_be_to_edge);
   }
   else if (Dim == 3)
   {
      mfem::Swap(be_to_face, new_be_to_face);
      delete bel_to_edge;
      bel_to_edge = new_bel_to_edge;
   }

   Array<int> attribs(num_bdr_elem);
   for (int i = 0; i < attribs.Size(); i++)
   {
      attribs[i] = GetBdrAttribute(i);
   }
   attribs.Sort();
   attribs.Unique();
   bdr_attributes.DeleteAll();
   attribs.Copy(bdr_attributes);
}

void Mesh::FreeElement(Element *E)
{
#ifdef MFEM_USE_MEMALLOC
   if (E)
   {
      if (E->GetType() == Element::TETRAHEDRON)
      {
         TetMemory.Free((Tetrahedron*) E);
      }
      else
      {
         delete E;
      }
   }
#else
   delete E;
#endif
}

std::ostream &operator<<(std::ostream &out, const Mesh &mesh)
{
   mesh.Print(out);
   return out;
}

int Mesh::FindPoints(DenseMatrix &point_mat, Array<int>& elem_ids,
                     Array<IntegrationPoint>& ips, bool warn,
                     InverseElementTransformation *inv_trans)
{
   const int npts = point_mat.Width();
   if (!npts) { return 0; }
   MFEM_VERIFY(point_mat.Height() == spaceDim,"Invalid points matrix");
   elem_ids.SetSize(npts);
   ips.SetSize(npts);
   elem_ids = -1;
   if (!GetNE()) { return 0; }

   double *data = point_mat.GetData();
   InverseElementTransformation *inv_tr = inv_trans;
   inv_tr = inv_tr ? inv_tr : new InverseElementTransformation;

   // For each point in 'point_mat', find the element whose center is closest.
   Vector min_dist(npts);
   Array<int> e_idx(npts);
   min_dist = std::numeric_limits<double>::max();
   e_idx = -1;

   Vector pt(spaceDim);
   for (int i = 0; i < GetNE(); i++)
   {
      GetElementTransformation(i)->Transform(
         Geometries.GetCenter(GetElementBaseGeometry(i)), pt);
      for (int k = 0; k < npts; k++)
      {
         double dist = pt.DistanceTo(data+k*spaceDim);
         if (dist < min_dist(k))
         {
            min_dist(k) = dist;
            e_idx[k] = i;
         }
      }
   }

   // Checks if the points lie in the closest element
   int pts_found = 0;
   pt.NewDataAndSize(NULL, spaceDim);
   for (int k = 0; k < npts; k++)
   {
      pt.SetData(data+k*spaceDim);
      inv_tr->SetTransformation(*GetElementTransformation(e_idx[k]));
      int res = inv_tr->Transform(pt, ips[k]);
      if (res == InverseElementTransformation::Inside)
      {
         elem_ids[k] = e_idx[k];
         pts_found++;
      }
   }
   if (pts_found != npts)
   {
      Array<int> vertices;
      Table *vtoel = GetVertexToElementTable();
      for (int k = 0; k < npts; k++)
      {
         if (elem_ids[k] != -1) { continue; }
         // Try all vertex-neighbors of element e_idx[k]
         pt.SetData(data+k*spaceDim);
         GetElementVertices(e_idx[k], vertices);
         for (int v = 0; v < vertices.Size(); v++)
         {
            int vv = vertices[v];
            int ne = vtoel->RowSize(vv);
            const int* els = vtoel->GetRow(vv);
            for (int e = 0; e < ne; e++)
            {
               if (els[e] == e_idx[k]) { continue; }
               inv_tr->SetTransformation(*GetElementTransformation(els[e]));
               int res = inv_tr->Transform(pt, ips[k]);
               if (res == InverseElementTransformation::Inside)
               {
                  elem_ids[k] = els[e];
                  pts_found++;
                  goto next_point;
               }
            }
         }
      next_point: ;
      }
      delete vtoel;
   }
   if (inv_trans == NULL) { delete inv_tr; }

   if (warn && pts_found != npts)
   {
      MFEM_WARNING((npts-pts_found) << " points were not found");
   }
   return pts_found;
}

NodeExtrudeCoefficient::NodeExtrudeCoefficient(const int dim, const int _n,
                                               const double _s)
   : VectorCoefficient(dim), n(_n), s(_s), tip(p, dim-1)
{
}

void NodeExtrudeCoefficient::Eval(Vector &V, ElementTransformation &T,
                                  const IntegrationPoint &ip)
{
   V.SetSize(vdim);
   T.Transform(ip, tip);
   V(0) = p[0];
   if (vdim == 2)
   {
      V(1) = s * ((ip.y + layer) / n);
   }
   else
   {
      V(1) = p[1];
      V(2) = s * ((ip.z + layer) / n);
   }
}


Mesh *Extrude1D(Mesh *mesh, const int ny, const double sy, const bool closed)
{
   if (mesh->Dimension() != 1)
   {
      mfem::err << "Extrude1D : Not a 1D mesh!" << endl;
      mfem_error();
   }

   int nvy = (closed) ? (ny) : (ny + 1);
   int nvt = mesh->GetNV() * nvy;

   Mesh *mesh2d;

   if (closed)
   {
      mesh2d = new Mesh(2, nvt, mesh->GetNE()*ny, mesh->GetNBE()*ny);
   }
   else
      mesh2d = new Mesh(2, nvt, mesh->GetNE()*ny,
                        mesh->GetNBE()*ny+2*mesh->GetNE());

   // vertices
   double vc[2];
   for (int i = 0; i < mesh->GetNV(); i++)
   {
      vc[0] = mesh->GetVertex(i)[0];
      for (int j = 0; j < nvy; j++)
      {
         vc[1] = sy * (double(j) / ny);
         mesh2d->AddVertex(vc);
      }
   }
   // elements
   Array<int> vert;
   for (int i = 0; i < mesh->GetNE(); i++)
   {
      const Element *elem = mesh->GetElement(i);
      elem->GetVertices(vert);
      const int attr = elem->GetAttribute();
      for (int j = 0; j < ny; j++)
      {
         int qv[4];
         qv[0] = vert[0] * nvy + j;
         qv[1] = vert[1] * nvy + j;
         qv[2] = vert[1] * nvy + (j + 1) % nvy;
         qv[3] = vert[0] * nvy + (j + 1) % nvy;

         mesh2d->AddQuad(qv, attr);
      }
   }
   // 2D boundary from the 1D boundary
   for (int i = 0; i < mesh->GetNBE(); i++)
   {
      const Element *elem = mesh->GetBdrElement(i);
      elem->GetVertices(vert);
      const int attr = elem->GetAttribute();
      for (int j = 0; j < ny; j++)
      {
         int sv[2];
         sv[0] = vert[0] * nvy + j;
         sv[1] = vert[0] * nvy + (j + 1) % nvy;

         if (attr%2)
         {
            Swap<int>(sv[0], sv[1]);
         }

         mesh2d->AddBdrSegment(sv, attr);
      }
   }

   if (!closed)
   {
      // 2D boundary from the 1D elements (bottom + top)
      int nba = (mesh->bdr_attributes.Size() > 0 ?
                 mesh->bdr_attributes.Max() : 0);
      for (int i = 0; i < mesh->GetNE(); i++)
      {
         const Element *elem = mesh->GetElement(i);
         elem->GetVertices(vert);
         const int attr = nba + elem->GetAttribute();
         int sv[2];
         sv[0] = vert[0] * nvy;
         sv[1] = vert[1] * nvy;

         mesh2d->AddBdrSegment(sv, attr);

         sv[0] = vert[1] * nvy + ny;
         sv[1] = vert[0] * nvy + ny;

         mesh2d->AddBdrSegment(sv, attr);
      }
   }

   mesh2d->FinalizeQuadMesh(1, 0, false);

   GridFunction *nodes = mesh->GetNodes();
   if (nodes)
   {
      // duplicate the fec of the 1D mesh so that it can be deleted safely
      // along with its nodes, fes and fec
      FiniteElementCollection *fec2d = NULL;
      FiniteElementSpace *fes2d;
      const char *name = nodes->FESpace()->FEColl()->Name();
      string cname = name;
      if (cname == "Linear")
      {
         fec2d = new LinearFECollection;
      }
      else if (cname == "Quadratic")
      {
         fec2d = new QuadraticFECollection;
      }
      else if (cname == "Cubic")
      {
         fec2d = new CubicFECollection;
      }
      else if (!strncmp(name, "H1_", 3))
      {
         fec2d = new H1_FECollection(atoi(name + 7), 2);
      }
      else if (!strncmp(name, "L2_T", 4))
      {
         fec2d = new L2_FECollection(atoi(name + 10), 2, atoi(name + 4));
      }
      else if (!strncmp(name, "L2_", 3))
      {
         fec2d = new L2_FECollection(atoi(name + 7), 2);
      }
      else
      {
         delete mesh2d;
         mfem::err << "Extrude1D : The mesh uses unknown FE collection : "
                   << cname << endl;
         mfem_error();
      }
      fes2d = new FiniteElementSpace(mesh2d, fec2d, 2);
      mesh2d->SetNodalFESpace(fes2d);
      GridFunction *nodes2d = mesh2d->GetNodes();
      nodes2d->MakeOwner(fec2d);

      NodeExtrudeCoefficient ecoeff(2, ny, sy);
      Vector lnodes;
      Array<int> vdofs2d;
      for (int i = 0; i < mesh->GetNE(); i++)
      {
         ElementTransformation &T = *mesh->GetElementTransformation(i);
         for (int j = ny-1; j >= 0; j--)
         {
            fes2d->GetElementVDofs(i*ny+j, vdofs2d);
            lnodes.SetSize(vdofs2d.Size());
            ecoeff.SetLayer(j);
            fes2d->GetFE(i*ny+j)->Project(ecoeff, T, lnodes);
            nodes2d->SetSubVector(vdofs2d, lnodes);
         }
      }
   }
   return mesh2d;
}

Mesh *Extrude2D(Mesh *mesh, const int nz, const double sz)
{
   if (mesh->Dimension() != 2)
   {
      mfem::err << "Extrude2D : Not a 2D mesh!" << endl;
      mfem_error();
   }

   int nvz = nz + 1;
   int nvt = mesh->GetNV() * nvz;

   Mesh *mesh3d = new Mesh(3, nvt, mesh->GetNE()*nz,
                           mesh->GetNBE()*nz+2*mesh->GetNE());

   bool wdgMesh = false;
   bool hexMesh = false;

   // vertices
   double vc[3];
   for (int i = 0; i < mesh->GetNV(); i++)
   {
      vc[0] = mesh->GetVertex(i)[0];
      vc[1] = mesh->GetVertex(i)[1];
      for (int j = 0; j < nvz; j++)
      {
         vc[2] = sz * (double(j) / nz);
         mesh3d->AddVertex(vc);
      }
   }
   // elements
   Array<int> vert;
   for (int i = 0; i < mesh->GetNE(); i++)
   {
      const Element *elem = mesh->GetElement(i);
      elem->GetVertices(vert);
      const int attr = elem->GetAttribute();
      Geometry::Type geom = elem->GetGeometryType();
      switch (geom)
      {
         case Geometry::TRIANGLE:
            wdgMesh = true;
            for (int j = 0; j < nz; j++)
            {
               int pv[6];
               pv[0] = vert[0] * nvz + j;
               pv[1] = vert[1] * nvz + j;
               pv[2] = vert[2] * nvz + j;
               pv[3] = vert[0] * nvz + (j + 1) % nvz;
               pv[4] = vert[1] * nvz + (j + 1) % nvz;
               pv[5] = vert[2] * nvz + (j + 1) % nvz;

               mesh3d->AddWedge(pv, attr);
            }
            break;
         case Geometry::SQUARE:
            hexMesh = true;
            for (int j = 0; j < nz; j++)
            {
               int hv[8];
               hv[0] = vert[0] * nvz + j;
               hv[1] = vert[1] * nvz + j;
               hv[2] = vert[2] * nvz + j;
               hv[3] = vert[3] * nvz + j;
               hv[4] = vert[0] * nvz + (j + 1) % nvz;
               hv[5] = vert[1] * nvz + (j + 1) % nvz;
               hv[6] = vert[2] * nvz + (j + 1) % nvz;
               hv[7] = vert[3] * nvz + (j + 1) % nvz;

               mesh3d->AddHex(hv, attr);
            }
            break;
         default:
            mfem::err << "Extrude2D : Invalid 2D element type \'"
                      << geom << "\'" << endl;
            mfem_error();
            break;
      }
   }
   // 3D boundary from the 2D boundary
   for (int i = 0; i < mesh->GetNBE(); i++)
   {
      const Element *elem = mesh->GetBdrElement(i);
      elem->GetVertices(vert);
      const int attr = elem->GetAttribute();
      for (int j = 0; j < nz; j++)
      {
         int qv[4];
         qv[0] = vert[0] * nvz + j;
         qv[1] = vert[1] * nvz + j;
         qv[2] = vert[1] * nvz + (j + 1) % nvz;
         qv[3] = vert[0] * nvz + (j + 1) % nvz;

         mesh3d->AddBdrQuad(qv, attr);
      }
   }

   // 3D boundary from the 2D elements (bottom + top)
   int nba = (mesh->bdr_attributes.Size() > 0 ?
              mesh->bdr_attributes.Max() : 0);
   for (int i = 0; i < mesh->GetNE(); i++)
   {
      const Element *elem = mesh->GetElement(i);
      elem->GetVertices(vert);
      const int attr = nba + elem->GetAttribute();
      Geometry::Type geom = elem->GetGeometryType();
      switch (geom)
      {
         case Geometry::TRIANGLE:
         {
            int tv[3];
            tv[0] = vert[0] * nvz;
            tv[1] = vert[2] * nvz;
            tv[2] = vert[1] * nvz;

            mesh3d->AddBdrTriangle(tv, attr);

            tv[0] = vert[0] * nvz + nz;
            tv[1] = vert[1] * nvz + nz;
            tv[2] = vert[2] * nvz + nz;

            mesh3d->AddBdrTriangle(tv, attr);
         }
         break;
         case Geometry::SQUARE:
         {
            int qv[4];
            qv[0] = vert[0] * nvz;
            qv[1] = vert[3] * nvz;
            qv[2] = vert[2] * nvz;
            qv[3] = vert[1] * nvz;

            mesh3d->AddBdrQuad(qv, attr);

            qv[0] = vert[0] * nvz + nz;
            qv[1] = vert[1] * nvz + nz;
            qv[2] = vert[2] * nvz + nz;
            qv[3] = vert[3] * nvz + nz;

            mesh3d->AddBdrQuad(qv, attr);
         }
         break;
         default:
            mfem::err << "Extrude2D : Invalid 2D element type \'"
                      << geom << "\'" << endl;
            mfem_error();
            break;
      }
   }

   if ( hexMesh && wdgMesh )
   {
      mesh3d->FinalizeMesh(0, false);
   }
   else if ( hexMesh )
   {
      mesh3d->FinalizeHexMesh(1, 0, false);
   }
   else if ( wdgMesh )
   {
      mesh3d->FinalizeWedgeMesh(1, 0, false);
   }

   GridFunction *nodes = mesh->GetNodes();
   if (nodes)
   {
      // duplicate the fec of the 2D mesh so that it can be deleted safely
      // along with its nodes, fes and fec
      FiniteElementCollection *fec3d = NULL;
      FiniteElementSpace *fes3d;
      const char *name = nodes->FESpace()->FEColl()->Name();
      string cname = name;
      if (cname == "Linear")
      {
         fec3d = new LinearFECollection;
      }
      else if (cname == "Quadratic")
      {
         fec3d = new QuadraticFECollection;
      }
      else if (cname == "Cubic")
      {
         fec3d = new CubicFECollection;
      }
      else if (!strncmp(name, "H1_", 3))
      {
         fec3d = new H1_FECollection(atoi(name + 7), 3);
      }
      else if (!strncmp(name, "L2_T", 4))
      {
         fec3d = new L2_FECollection(atoi(name + 10), 3, atoi(name + 4));
      }
      else if (!strncmp(name, "L2_", 3))
      {
         fec3d = new L2_FECollection(atoi(name + 7), 3);
      }
      else
      {
         delete mesh3d;
         mfem::err << "Extrude3D : The mesh uses unknown FE collection : "
                   << cname << endl;
         mfem_error();
      }
      fes3d = new FiniteElementSpace(mesh3d, fec3d, 3);
      mesh3d->SetNodalFESpace(fes3d);
      GridFunction *nodes3d = mesh3d->GetNodes();
      nodes3d->MakeOwner(fec3d);

      NodeExtrudeCoefficient ecoeff(3, nz, sz);
      Vector lnodes;
      Array<int> vdofs3d;
      for (int i = 0; i < mesh->GetNE(); i++)
      {
         ElementTransformation &T = *mesh->GetElementTransformation(i);
         for (int j = nz-1; j >= 0; j--)
         {
            fes3d->GetElementVDofs(i*nz+j, vdofs3d);
            lnodes.SetSize(vdofs3d.Size());
            ecoeff.SetLayer(j);
            fes3d->GetFE(i*nz+j)->Project(ecoeff, T, lnodes);
            nodes3d->SetSubVector(vdofs3d, lnodes);
         }
      }
   }
   return mesh3d;
}

}<|MERGE_RESOLUTION|>--- conflicted
+++ resolved
@@ -5826,10 +5826,6 @@
       v[1] = oedge+be_to_edge[i];
    }
 
-<<<<<<< HEAD
-   static double *quad_children = mm::malloc<double>(2*4*4);
-   kQuadChildren(quad_children);
-=======
    static const double A = 0.0, B = 0.5, C = 1.0;
    static double tri_children[2*3*4] =
    {
@@ -5838,14 +5834,15 @@
       B,A, C,A, B,B,
       A,B, B,B, A,C
    };
-   static double quad_children[2*4*4] =
+   static double *quad_children = mm::malloc<double>(2*4*4);
+   /*static double quad_children[2*4*4] =
    {
       A,A, B,A, B,B, A,B, // lower-left
       B,A, C,A, C,B, B,B, // lower-right
       B,B, C,B, C,C, B,C, // upper-right
       A,B, B,B, B,C, A,C  // upper-left
-   };
->>>>>>> f9fe41f8
+      };*/
+   kQuadChildren(quad_children);
 
    CoarseFineTr.point_matrices[Geometry::TRIANGLE].
    UseExternalData(tri_children, 2, 3, 4);
