--- conflicted
+++ resolved
@@ -1489,7 +1489,6 @@
    const Node &nd = nodes[node];
    if (nd.p1 == nd.p2) // top-level vertex
    {
-<<<<<<< HEAD
       return &top_vertex_pos[3*nd.p1];
    }
 
@@ -1521,13 +1520,9 @@
       tmp_vertex = new TmpVertex[nodes.NumIds()];
       for (int i = 0; i < mvertices.Size(); i++)
       {
-         mvertices[i].SetCoords(CalcVertexPos(vertex_nodeId[i]));
+         mvertices[i].SetCoords(spaceDim, CalcVertexPos(vertex_nodeId[i]));
       }
       delete [] tmp_vertex;
-=======
-      Node* node = nodes.Peek(vertex_nodeId[i]);
-      vertices[i].SetCoords(spaceDim, node->vertex->pos);
->>>>>>> d1365ae4
    }
 
    melements.SetSize(leaf_elements.Size() - GetNumGhosts());
