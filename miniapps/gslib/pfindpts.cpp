// Copyright (c) 2010-2022, Lawrence Livermore National Security, LLC. Produced
// at the Lawrence Livermore National Laboratory. All Rights reserved. See files
// LICENSE and NOTICE for details. LLNL-CODE-806117.
//
// This file is part of the MFEM library. For more information and source code
// availability visit https://mfem.org.
//
// MFEM is free software; you can redistribute it and/or modify it under the
// terms of the BSD-3 license. We welcome feedback and contributions, see file
// CONTRIBUTING.md for details.
//
//    ----------------------------------------------------------------------
//    Parallel Find Points Miniapp: Evaluate grid function in physical space
//    ----------------------------------------------------------------------
//
// This miniapp demonstrates the interpolation of a high-order grid function on
// a set of points in physical-space. The miniapp is based on GSLIB-FindPoints,
// which provides two key functionalities. First, for a given set of points in
// the physical-space, it determines the computational coordinates (element
// number, reference-space coordinates inside the element, and processor number
// [in parallel]) for each point. Second, based on computational coordinates, it
// interpolates a grid function in the given points. Inside GSLIB, computation
// of the coordinates requires use of a Hash Table to identify the candidate
// processor and element for each point, followed by the Newton's method to
// determine the reference-space coordinates inside the candidate element.
//
// Compile with: make pfindpts
//
// Sample runs:
//    mpirun -np 2 pfindpts -m ../../data/rt-2d-p4-tri.mesh -o 4
//    mpirun -np 2 pfindpts -m ../../data/inline-tri.mesh -o 3
//    mpirun -np 2 pfindpts -m ../../data/inline-quad.mesh -o 3
//    mpirun -np 2 pfindpts -m ../../data/inline-quad.mesh -o 3 -po 1
<<<<<<< HEAD
//    mpirun -np 2 pfindpts -m ../../data/inline-quad.mesh -o 3 -po 1 -fo 1 -nc 2
=======
//    mpirun -np 2 pfindpts -m ../../data/inline-quad.mesh -o 3 -po 1 -gfo 1 -nc 2
>>>>>>> e6ba8646
//    mpirun -np 2 pfindpts -m ../../data/inline-quad.mesh -o 3 -hr
//    mpirun -np 2 pfindpts -m ../../data/inline-tet.mesh -o 3
//    mpirun -np 2 pfindpts -m ../../data/inline-hex.mesh -o 3
//    mpirun -np 2 pfindpts -m ../../data/inline-wedge.mesh -o 3
//    mpirun -np 2 pfindpts -m ../../data/amr-quad.mesh -o 2
//    mpirun -np 2 pfindpts -m ../../data/rt-2d-q3.mesh -o 3 -mo 4 -ft 2
//    mpirun -np 2 pfindpts -m ../../data/inline-quad.mesh -ft 1 -no-vis -sr0
//    mpirun -np 2 pfindpts -m ../../data/square-mixed.mesh -o 2 -mo 2
//    mpirun -np 2 pfindpts -m ../../data/square-mixed.mesh -o 2 -mo 2 -hr
//    mpirun -np 2 pfindpts -m ../../data/square-mixed.mesh -o 2 -mo 3 -ft 2
//    mpirun -np 2 pfindpts -m ../../data/fichera-mixed.mesh -o 3 -mo 2
//    mpirun -np 2 pfindpts -m ../../data/inline-pyramid.mesh -o 1 -mo 1
//    mpirun -np 2 pfindpts -m ../../data/tinyzoo-3d.mesh -o 1 -mo 1

#include "mfem.hpp"

using namespace mfem;
using namespace std;

double func_order;

// Scalar function to project
double field_func(const Vector &x)
{
   const int dim = x.Size();
   double res = 0.0;
   for (int d = 0; d < dim; d++) { res += std::pow(x(d), func_order); }
   return res;
}

void F_exact(const Vector &p, Vector &F)
{
   F(0) = field_func(p);
   for (int i = 1; i < F.Size(); i++) { F(i) = (i+1)*F(0); }
}

int main (int argc, char *argv[])
{
   // Initialize MPI and HYPRE.
   Mpi::Init(argc, argv);
   int num_procs = Mpi::WorldSize();
   int myid = Mpi::WorldRank();
   Hypre::Init();

   // Set the method's default parameters.
   const char *mesh_file = "../../data/rt-2d-q3.mesh";
   int order             = 3;
   int mesh_poly_deg     = 3;
   int rs_levels         = 0;
   int rp_levels         = 0;
   bool visualization    = true;
   int fieldtype         = 0;
   int ncomp             = 1;
   bool search_on_rank_0 = false;
   bool hrefinement      = false;
   int point_ordering    = 0;
<<<<<<< HEAD
   int fespace_ordering  = 0;
=======
   int gf_ordering       = 0;
>>>>>>> e6ba8646

   // Parse command-line options.
   OptionsParser args(argc, argv);
   args.AddOption(&mesh_file, "-m", "--mesh",
                  "Mesh file to use.");
   args.AddOption(&order, "-o", "--order",
                  "Finite element order (polynomial degree).");
   args.AddOption(&mesh_poly_deg, "-mo", "--mesh-order",
                  "Polynomial degree of mesh finite element space.");
   args.AddOption(&rs_levels, "-rs", "--refine-serial",
                  "Number of times to refine the mesh uniformly in serial.");
   args.AddOption(&rp_levels, "-rp", "--refine-parallel",
                  "Number of times to refine the mesh uniformly in parallel.");
   args.AddOption(&fieldtype, "-ft", "--field-type",
                  "Field type: 0 - H1, 1 - L2, 2 - H(div), 3 - H(curl).");
   args.AddOption(&ncomp, "-nc", "--ncomp",
                  "Number of components for H1 or L2 GridFunctions");
   args.AddOption(&visualization, "-vis", "--visualization", "-no-vis",
                  "--no-visualization",
                  "Enable or disable GLVis visualization.");
   args.AddOption(&search_on_rank_0, "-sr0", "--search-on-r0", "-no-sr0",
                  "--no-search-on-r0",
                  "Enable search only on rank 0 (disable to search points on all tasks).");
   args.AddOption(&hrefinement, "-hr", "--h-refinement", "-no-hr",
                  "--no-h-refinement",
                  "Do random h refinements to mesh (does not work for pyramids).");
   args.AddOption(&point_ordering, "-po", "--point-ordering",
                  "Ordering of points to be found."
                  "0 (default): byNodes, 1: byVDIM");
<<<<<<< HEAD
   args.AddOption(&fespace_ordering, "-fo", "--fespace-ordering",
=======
   args.AddOption(&gf_ordering, "-gfo", "--gridfunc-ordering",
>>>>>>> e6ba8646
                  "Ordering of fespace that will be used for gridfunction to be interpolated."
                  "0 (default): byNodes, 1: byVDIM");

   args.Parse();
   if (!args.Good())
   {
      args.PrintUsage(cout);
      return 1;
   }
   if (myid == 0) { args.PrintOptions(cout); }

   func_order = std::min(order, 2);

   // Initialize and refine the starting mesh.
   Mesh *mesh = new Mesh(mesh_file, 1, 1, false);
   for (int lev = 0; lev < rs_levels; lev++) { mesh->UniformRefinement(); }
   const int dim = mesh->Dimension();
   if (myid == 0)
   {
      cout << "Mesh curvature of the original mesh: ";
      if (mesh->GetNodes()) { cout << mesh->GetNodes()->OwnFEC()->Name(); }
      else { cout << "(NONE)"; }
      cout << endl;
   }

   // Mesh bounding box (for the full serial mesh).
   Vector pos_min, pos_max;
   MFEM_VERIFY(mesh_poly_deg > 0, "The order of the mesh must be positive.");
   mesh->GetBoundingBox(pos_min, pos_max, mesh_poly_deg);
   if (myid == 0)
   {
      cout << "--- Generating equidistant point for:\n"
           << "x in [" << pos_min(0) << ", " << pos_max(0) << "]\n"
           << "y in [" << pos_min(1) << ", " << pos_max(1) << "]\n";
      if (dim == 3)
      {
         cout << "z in [" << pos_min(2) << ", " << pos_max(2) << "]\n";
      }
   }

   // Distribute the mesh.
   if (hrefinement) { mesh->EnsureNCMesh(); }
   ParMesh pmesh(MPI_COMM_WORLD, *mesh);
   delete mesh;
   for (int lev = 0; lev < rp_levels; lev++) { pmesh.UniformRefinement(); }

   // Random h-refinements to mesh
   if (hrefinement) { pmesh.RandomRefinement(0.5); }

   // Curve the mesh based on the chosen polynomial degree.
   H1_FECollection fecm(mesh_poly_deg, dim);
   ParFiniteElementSpace pfespace(&pmesh, &fecm, dim);
   pmesh.SetNodalFESpace(&pfespace);
   if (myid == 0)
   {
      cout << "Mesh curvature of the curved mesh: " << fecm.Name() << endl;
   }

   MFEM_VERIFY(ncomp > 0, "Invalid number of components.");
   int vec_dim = ncomp;
   FiniteElementCollection *fec = NULL;
   if (fieldtype == 0)
   {
      fec = new H1_FECollection(order, dim);
      if (myid == 0) { cout << "H1-GridFunction\n"; }
   }
   else if (fieldtype == 1)
   {
      fec = new L2_FECollection(order, dim);
      if (myid == 0) { cout << "L2-GridFunction\n"; }
   }
   else if (fieldtype == 2)
   {
      fec = new RT_FECollection(order, dim);
      ncomp = 1;
      vec_dim = dim;
      if (myid == 0) { cout << "H(div)-GridFunction\n"; }
   }
   else if (fieldtype == 3)
   {
      fec = new ND_FECollection(order, dim);
      ncomp = 1;
      vec_dim = dim;
      if (myid == 0) { cout << "H(curl)-GridFunction\n"; }
   }
   else
   {
      if (myid == 0) { MFEM_ABORT("Invalid FECollection type."); }
   }
<<<<<<< HEAD
   ParFiniteElementSpace sc_fes(&pmesh, fec, ncomp, fespace_ordering);
=======
   ParFiniteElementSpace sc_fes(&pmesh, fec, ncomp, gf_ordering);
>>>>>>> e6ba8646
   ParGridFunction field_vals(&sc_fes);

   // Project the GridFunction using VectorFunctionCoefficient.
   VectorFunctionCoefficient F(vec_dim, F_exact);
   field_vals.ProjectCoefficient(F);

   // Display the mesh and the field through glvis.
   if (visualization)
   {
      char vishost[] = "localhost";
      int  visport   = 19916;
      socketstream sout;
      sout.open(vishost, visport);
      if (!sout)
      {
         if (myid == 0)
         {
            cout << "Unable to connect to GLVis server at "
                 << vishost << ':' << visport << endl;
         }
      }
      else
      {
         sout << "parallel " << num_procs << " " << myid << "\n";
         sout.precision(8);
         sout << "solution\n" << pmesh << field_vals;
         if (dim == 2) { sout << "keys RmjA*****\n"; }
         if (dim == 3) { sout << "keys mA\n"; }
         sout << flush;
      }
   }

   // Generate equidistant points in physical coordinates over the whole mesh.
   // Note that some points might be outside, if the mesh is not a box. Note
   // also that all tasks search the same points (not mandatory).
   const int pts_cnt_1D = 25;
   int pts_cnt = pow(pts_cnt_1D, dim);
   Vector vxyz(pts_cnt * dim);
   if (dim == 2)
   {
      L2_QuadrilateralElement el(pts_cnt_1D - 1, BasisType::ClosedUniform);
      const IntegrationRule &ir = el.GetNodes();
      for (int i = 0; i < ir.GetNPoints(); i++)
      {
         const IntegrationPoint &ip = ir.IntPoint(i);
         if (point_ordering == Ordering::byNODES)
         {
            vxyz(i)           = pos_min(0) + ip.x * (pos_max(0)-pos_min(0));
            vxyz(pts_cnt + i) = pos_min(1) + ip.y * (pos_max(1)-pos_min(1));
         }
         else
         {
            vxyz(i*dim + 0) = pos_min(0) + ip.x * (pos_max(0)-pos_min(0));
            vxyz(i*dim + 1) = pos_min(1) + ip.y * (pos_max(1)-pos_min(1));
         }
      }
   }
   else
   {
      L2_HexahedronElement el(pts_cnt_1D - 1, BasisType::ClosedUniform);
      const IntegrationRule &ir = el.GetNodes();
      for (int i = 0; i < ir.GetNPoints(); i++)
      {
         const IntegrationPoint &ip = ir.IntPoint(i);
         if (point_ordering == Ordering::byNODES)
         {
            vxyz(i)             = pos_min(0) + ip.x * (pos_max(0)-pos_min(0));
            vxyz(pts_cnt + i)   = pos_min(1) + ip.y * (pos_max(1)-pos_min(1));
            vxyz(2*pts_cnt + i) = pos_min(2) + ip.z * (pos_max(2)-pos_min(2));
         }
         else
         {
            vxyz(i*dim + 0) = pos_min(0) + ip.x * (pos_max(0)-pos_min(0));
            vxyz(i*dim + 1) = pos_min(1) + ip.y * (pos_max(1)-pos_min(1));
            vxyz(i*dim + 2) = pos_min(2) + ip.z * (pos_max(2)-pos_min(2));
         }
      }
   }

   if ( (myid != 0) && (search_on_rank_0) )
   {
      pts_cnt = 0;
      vxyz.Destroy();
   }

   // Find and Interpolate FE function values on the desired points.
   Vector interp_vals(pts_cnt*vec_dim);
   FindPointsGSLIB finder(MPI_COMM_WORLD);
   finder.Setup(pmesh);
   finder.Interpolate(vxyz, field_vals, interp_vals, point_ordering);
   Array<unsigned int> code_out    = finder.GetCode();
   Array<unsigned int> task_id_out = finder.GetProc();
   Vector dist_p_out = finder.GetDist();

   // Print the results for task 0 since either 1) all tasks have the
   // same set of points or 2) only task 0 has any points.
   if (myid == 0 )
   {
      int face_pts = 0, not_found = 0, found_loc = 0, found_away = 0;
      double err = 0.0, max_err = 0.0, max_dist = 0.0;
      Vector pos(dim);
      int npt = 0;
      for (int j = 0; j < vec_dim; j++)
      {
         for (int i = 0; i < pts_cnt; i++)
         {
            if (j == 0)
            {
               (task_id_out[i] == (unsigned)myid) ? found_loc++ : found_away++;
            }

            if (code_out[i] < 2)
            {
               for (int d = 0; d < dim; d++)
               {
                  pos(d) = point_ordering == Ordering::byNODES ?
                           vxyz(d*pts_cnt + i) :
                           vxyz(i*dim + d);
               }
               Vector exact_val(vec_dim);
               F_exact(pos, exact_val);
<<<<<<< HEAD
               err = fespace_ordering == Ordering::byNODES ?
=======
               err = gf_ordering == Ordering::byNODES ?
>>>>>>> e6ba8646
                     fabs(exact_val(j) - interp_vals[i + j*pts_cnt]) :
                     fabs(exact_val(j) - interp_vals[i*vec_dim + j]);
               max_err  = std::max(max_err, err);
               max_dist = std::max(max_dist, dist_p_out(i));
               if (code_out[i] == 1 && j == 0) { face_pts++; }
            }
            else { if (j == 0) { not_found++; } }
            npt++;
         }
      }

      cout << setprecision(16)
           << "Searched unique points: " << pts_cnt
           << "\nFound on local mesh:  " << found_loc
           << "\nFound on other tasks: " << found_away
           << "\nMax interp error:     " << max_err
           << "\nMax dist (of found):  " << max_dist
           << "\nPoints not found:     " << not_found
           << "\nPoints on faces:      " << face_pts << endl;
   }

   // Free the internal gslib data.
   finder.FreeData();

   delete fec;

   return 0;
}<|MERGE_RESOLUTION|>--- conflicted
+++ resolved
@@ -31,11 +31,7 @@
 //    mpirun -np 2 pfindpts -m ../../data/inline-tri.mesh -o 3
 //    mpirun -np 2 pfindpts -m ../../data/inline-quad.mesh -o 3
 //    mpirun -np 2 pfindpts -m ../../data/inline-quad.mesh -o 3 -po 1
-<<<<<<< HEAD
-//    mpirun -np 2 pfindpts -m ../../data/inline-quad.mesh -o 3 -po 1 -fo 1 -nc 2
-=======
 //    mpirun -np 2 pfindpts -m ../../data/inline-quad.mesh -o 3 -po 1 -gfo 1 -nc 2
->>>>>>> e6ba8646
 //    mpirun -np 2 pfindpts -m ../../data/inline-quad.mesh -o 3 -hr
 //    mpirun -np 2 pfindpts -m ../../data/inline-tet.mesh -o 3
 //    mpirun -np 2 pfindpts -m ../../data/inline-hex.mesh -o 3
@@ -92,11 +88,7 @@
    bool search_on_rank_0 = false;
    bool hrefinement      = false;
    int point_ordering    = 0;
-<<<<<<< HEAD
-   int fespace_ordering  = 0;
-=======
    int gf_ordering       = 0;
->>>>>>> e6ba8646
 
    // Parse command-line options.
    OptionsParser args(argc, argv);
@@ -126,11 +118,7 @@
    args.AddOption(&point_ordering, "-po", "--point-ordering",
                   "Ordering of points to be found."
                   "0 (default): byNodes, 1: byVDIM");
-<<<<<<< HEAD
-   args.AddOption(&fespace_ordering, "-fo", "--fespace-ordering",
-=======
    args.AddOption(&gf_ordering, "-gfo", "--gridfunc-ordering",
->>>>>>> e6ba8646
                   "Ordering of fespace that will be used for gridfunction to be interpolated."
                   "0 (default): byNodes, 1: byVDIM");
 
@@ -220,11 +208,7 @@
    {
       if (myid == 0) { MFEM_ABORT("Invalid FECollection type."); }
    }
-<<<<<<< HEAD
-   ParFiniteElementSpace sc_fes(&pmesh, fec, ncomp, fespace_ordering);
-=======
    ParFiniteElementSpace sc_fes(&pmesh, fec, ncomp, gf_ordering);
->>>>>>> e6ba8646
    ParGridFunction field_vals(&sc_fes);
 
    // Project the GridFunction using VectorFunctionCoefficient.
@@ -346,11 +330,7 @@
                }
                Vector exact_val(vec_dim);
                F_exact(pos, exact_val);
-<<<<<<< HEAD
-               err = fespace_ordering == Ordering::byNODES ?
-=======
                err = gf_ordering == Ordering::byNODES ?
->>>>>>> e6ba8646
                      fabs(exact_val(j) - interp_vals[i + j*pts_cnt]) :
                      fabs(exact_val(j) - interp_vals[i*vec_dim + j]);
                max_err  = std::max(max_err, err);
