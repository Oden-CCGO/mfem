--- conflicted
+++ resolved
@@ -10,16 +10,13 @@
 //               nurbs_ex1 -m ../../data/disc-nurbs.mesh -o -1
 //               nurbs_ex1 -m ../../data/pipe-nurbs.mesh -o -1
 //               nurbs_ex1 -m ../../data/beam-hex-nurbs.mesh -pm 1 -ps 2
-<<<<<<< HEAD
 //               nurbs_ex1 -m ../../data/two-squares-nurbs.mesh -o 1 -rf ../../data/two-squares.ref
 //               nurbs_ex1 -m ../../data/two-squares-nurbs-rot.mesh -o 1 -rf ../../data/two-squares.ref
 //               nurbs_ex1 -m ../../data/two-squares-nurbs-autoedge.mesh -o 1 -rf ../../data/two-squares.ref
 //               nurbs_ex1 -m ../../data/two-cubes-nurbs.mesh -o 1 -r 3 -rf ../../data/two-cubes.ref
 //               nurbs_ex1 -m ../../data/two-cubes-nurbs-rot.mesh -o 1 -r 3 -rf ../../data/two-cubes.ref
 //               nurbs_ex1 -m ../../data/two-cubes-nurbs-autoedge.mesh -o 1 -r 3 -rf ../../data/two-cubes.ref
-=======
 //               nurbs_ex1 -m ../../data/segment-nurbs.mesh -r 2 -o 2 -lod 3
->>>>>>> 081a8600
 //
 // Description:  This example code demonstrates the use of MFEM to define a
 //               simple finite element discretization of the Laplace problem
