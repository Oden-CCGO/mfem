// Copyright (c) 2010, Lawrence Livermore National Security, LLC. Produced at
// the Lawrence Livermore National Laboratory. LLNL-CODE-443211. All Rights
// reserved. See file COPYRIGHT for details.
//
// This file is part of the MFEM library. For more information and source code
// availability see http://mfem.org.
//
// MFEM is free software; you can redistribute it and/or modify it under the
// terms of the GNU Lesser General Public License (as published by the Free
// Software Foundation) version 2.1 dated February 1999.

#ifndef MFEM_BILININTEG
#define MFEM_BILININTEG

#include "../config/config.hpp"
#include "nonlininteg.hpp"
#include "fespace.hpp"

namespace mfem
{

/// Abstract base class BilinearFormIntegrator
class BilinearFormIntegrator : public NonlinearFormIntegrator
{
protected:
   BilinearFormIntegrator(const IntegrationRule *ir = NULL)
      : NonlinearFormIntegrator(ir) { }

public:
   // TODO: add support for other assembly levels (in addition to PA) and their
   // actions.

   // TODO: for mixed meshes the quadrature rules to be used by methods like
   // AssemblePA() can be given as a QuadratureSpace, e.g. using a new method:
   // SetQuadratureSpace().

   // TODO: the methods for the various assembly levels make sense even in the
   // base class NonlinearFormIntegrator, except that not all assembly levels
   // make sense for the action of the nonlinear operator (but they all make
   // sense for its Jacobian).

   /// Method defining partial assembly.
   /** The result of the partial assembly is stored internally so that it can be
       used later in the methods AddMultPA() and AddMultTransposePA(). */
   virtual void AssemblePA(const FiniteElementSpace &fes);

<<<<<<< HEAD
   /// assemble diagonal into vector diag
   virtual void AssembleDiagonalPA(Vector& diag) const;
=======
   /// Assemble diagonal into Vector @a diag.
   virtual void AssembleDiagonalPA(Vector &diag) const;
>>>>>>> af2ab488

   /// Method for partially assembled action.
   /** Perform the action of integrator on the input @a x and add the result to
       the output @a y. Both @a x and @a y are E-vectors, i.e. they represent
       the element-wise discontinuous version of the FE space.

       This method can be called only after the method AssemblePA() has been
       called. */
   virtual void AddMultPA(const Vector &x, Vector &y) const;

   /// Method for partially assembled transposed action.
   /** Perform the transpose action of integrator on the input @a x and add the
       result to the output @a y. Both @a x and @a y are E-vectors, i.e. they
       represent the element-wise discontinuous version of the FE space.

       This method can be called only after the method AssemblePA() has been
       called. */
   virtual void AddMultTransposePA(const Vector &x, Vector &y) const;

   /// Given a particular Finite Element computes the element matrix elmat.
   virtual void AssembleElementMatrix(const FiniteElement &el,
                                      ElementTransformation &Trans,
                                      DenseMatrix &elmat);

   /** Compute the local matrix representation of a bilinear form
       a(u,v) defined on different trial (given by u) and test
       (given by v) spaces. The rows in the local matrix correspond
       to the test dofs and the columns -- to the trial dofs. */
   virtual void AssembleElementMatrix2(const FiniteElement &trial_fe,
                                       const FiniteElement &test_fe,
                                       ElementTransformation &Trans,
                                       DenseMatrix &elmat);

   virtual void AssembleFaceMatrix(const FiniteElement &el1,
                                   const FiniteElement &el2,
                                   FaceElementTransformations &Trans,
                                   DenseMatrix &elmat);

   /** Abstract method used for assembling TraceFaceIntegrators in a
       MixedBilinearForm. */
   virtual void AssembleFaceMatrix(const FiniteElement &trial_face_fe,
                                   const FiniteElement &test_fe1,
                                   const FiniteElement &test_fe2,
                                   FaceElementTransformations &Trans,
                                   DenseMatrix &elmat);

   /// Perform the local action of the BilinearFormIntegrator
   virtual void AssembleElementVector(const FiniteElement &el,
                                      ElementTransformation &Tr,
                                      const Vector &elfun, Vector &elvect);

   virtual void AssembleElementGrad(const FiniteElement &el,
                                    ElementTransformation &Tr,
                                    const Vector &elfun, DenseMatrix &elmat)
   { AssembleElementMatrix(el, Tr, elmat); }

   virtual void AssembleFaceGrad(const FiniteElement &el1,
                                 const FiniteElement &el2,
                                 FaceElementTransformations &Tr,
                                 const Vector &elfun, DenseMatrix &elmat)
   { AssembleFaceMatrix(el1, el2, Tr, elmat); }

   /** @brief Virtual method required for Zienkiewicz-Zhu type error estimators.

       The purpose of the method is to compute a local "flux" finite element
       function given a local finite element solution. The "flux" function has
       to be computed in terms of its coefficients (represented by the Vector
       @a flux) which multiply the basis functions defined by the FiniteElement
       @a fluxelem. Typically, the "flux" function will have more than one
       component and consequently @a flux should be store the coefficients of
       all components: first all coefficient for component 0, then all
       coefficients for component 1, etc. What the "flux" function represents
       depends on the specific integrator. For example, in the case of
       DiffusionIntegrator, the flux is the gradient of the solution multiplied
       by the diffusion coefficient.

       @param[in] el     FiniteElement of the solution.
       @param[in] Trans  The ElementTransformation describing the physical
                         position of the mesh element.
       @param[in] u      Solution coefficients representing the expansion of the
                         solution function in the basis of @a el.
       @param[in] fluxelem  FiniteElement of the "flux".
       @param[out] flux  "Flux" coefficients representing the expansion of the
                         "flux" function in the basis of @a fluxelem. The size
                         of @a flux as a Vector has to be set by this method,
                         e.g. using Vector::SetSize().
       @param[in] with_coef  If zero (the default value is 1) the implementation
                             of the method may choose not to scale the "flux"
                             function by any coefficients describing the
                             integrator.
    */
   virtual void ComputeElementFlux(const FiniteElement &el,
                                   ElementTransformation &Trans,
                                   Vector &u,
                                   const FiniteElement &fluxelem,
                                   Vector &flux, int with_coef = 1) { }

   /** @brief Virtual method required for Zienkiewicz-Zhu type error estimators.

       The purpose of this method is to compute a local number that measures the
       energy of a given "flux" function (see ComputeElementFlux() for a
       description of the "flux" function). Typically, the energy of a "flux"
       function should be equal to a_local(u,u), if the "flux" is defined from
       a solution u; here a_local(.,.) denotes the element-local bilinear
       form represented by the integrator.

       @param[in] fluxelem  FiniteElement of the "flux".
       @param[in] Trans  The ElementTransformation describing the physical
                         position of the mesh element.
       @param[in] flux   "Flux" coefficients representing the expansion of the
                         "flux" function in the basis of @a fluxelem.
       @param[out] d_energy  If not NULL, the given Vector should be set to
                             represent directional energy split that can be used
                             for anisotropic error estimation.
       @returns The computed energy.
    */
   virtual double ComputeFluxEnergy(const FiniteElement &fluxelem,
                                    ElementTransformation &Trans,
                                    Vector &flux, Vector *d_energy = NULL)
   { return 0.0; }

   /// Returns a pointer to a non-owned copy of the BilinearFormIntegrator
   virtual BilinearFormIntegrator* Copy() const
   {
      MFEM_ABORT("Copy not implemented ");
      return nullptr;
   }

   virtual ~BilinearFormIntegrator() { }
};

class TransposeIntegrator : public BilinearFormIntegrator
{
private:
   int own_bfi;
   BilinearFormIntegrator *bfi;

   DenseMatrix bfi_elmat;

public:
   TransposeIntegrator (BilinearFormIntegrator *_bfi, int _own_bfi = 1)
   { bfi = _bfi; own_bfi = _own_bfi; }

   virtual void AssembleElementMatrix(const FiniteElement &el,
                                      ElementTransformation &Trans,
                                      DenseMatrix &elmat);

   virtual void AssembleElementMatrix2(const FiniteElement &trial_fe,
                                       const FiniteElement &test_fe,
                                       ElementTransformation &Trans,
                                       DenseMatrix &elmat);

   using BilinearFormIntegrator::AssembleFaceMatrix;
   virtual void AssembleFaceMatrix(const FiniteElement &el1,
                                   const FiniteElement &el2,
                                   FaceElementTransformations &Trans,
                                   DenseMatrix &elmat);

   virtual ~TransposeIntegrator() { if (own_bfi) { delete bfi; } }
};

class LumpedIntegrator : public BilinearFormIntegrator
{
private:
   int own_bfi;
   BilinearFormIntegrator *bfi;

public:
   LumpedIntegrator (BilinearFormIntegrator *_bfi, int _own_bfi = 1)
   { bfi = _bfi; own_bfi = _own_bfi; }

   virtual void AssembleElementMatrix(const FiniteElement &el,
                                      ElementTransformation &Trans,
                                      DenseMatrix &elmat);

   virtual ~LumpedIntegrator() { if (own_bfi) { delete bfi; } }
};

/// Integrator that inverts the matrix assembled by another integrator.
class InverseIntegrator : public BilinearFormIntegrator
{
private:
   int own_integrator;
   BilinearFormIntegrator *integrator;

public:
   InverseIntegrator(BilinearFormIntegrator *integ, int own_integ = 1)
   { integrator = integ; own_integrator = own_integ; }

   virtual void AssembleElementMatrix(const FiniteElement &el,
                                      ElementTransformation &Trans,
                                      DenseMatrix &elmat);

   virtual ~InverseIntegrator() { if (own_integrator) { delete integrator; } }
};

/// Integrator defining a sum of multiple Integrators.
class SumIntegrator : public BilinearFormIntegrator
{
private:
   int own_integrators;
   DenseMatrix elem_mat;
   Array<BilinearFormIntegrator*> integrators;

public:
   SumIntegrator(int own_integs = 1) { own_integrators = own_integs; }

   void AddIntegrator(BilinearFormIntegrator *integ)
   { integrators.Append(integ); }

   virtual void AssembleElementMatrix(const FiniteElement &el,
                                      ElementTransformation &Trans,
                                      DenseMatrix &elmat);

   virtual ~SumIntegrator();
};

/** An abstract class for integrating the product of two scalar basis functions
    with an optional scalar coefficient. */
class MixedScalarIntegrator: public BilinearFormIntegrator
{
public:

   virtual void AssembleElementMatrix2(const FiniteElement &trial_fe,
                                       const FiniteElement &test_fe,
                                       ElementTransformation &Trans,
                                       DenseMatrix &elmat);

   /// Support for use in BilinearForm. Can be used only when appropriate.
   virtual void AssembleElementMatrix(const FiniteElement &fe,
                                      ElementTransformation &Trans,
                                      DenseMatrix &elmat)
   { AssembleElementMatrix2(fe, fe, Trans, elmat); }

protected:
   /// This parameter can be set by derived methods to enable single shape
   /// evaluation in case CalcTestShape() and CalcTrialShape() return the same
   /// result if given the same FiniteElement. The default is false.
   bool same_calc_shape;

   MixedScalarIntegrator() : same_calc_shape(false), Q(NULL) {}
   MixedScalarIntegrator(Coefficient &q) : same_calc_shape(false), Q(&q) {}

   inline virtual bool VerifyFiniteElementTypes(
      const FiniteElement & trial_fe,
      const FiniteElement & test_fe) const
   {
      return (trial_fe.GetRangeType() == mfem::FiniteElement::SCALAR &&
              test_fe.GetRangeType()  == mfem::FiniteElement::SCALAR );
   }

   inline virtual const char * FiniteElementTypeFailureMessage() const
   {
      return "MixedScalarIntegrator:  "
             "Trial and test spaces must both be scalar fields.";
   }

   inline virtual int GetIntegrationOrder(const FiniteElement & trial_fe,
                                          const FiniteElement & test_fe,
                                          ElementTransformation &Trans)
   { return trial_fe.GetOrder() + test_fe.GetOrder() + Trans.OrderW(); }


   inline virtual void CalcTestShape(const FiniteElement & test_fe,
                                     ElementTransformation &Trans,
                                     Vector & shape)
   { test_fe.CalcPhysShape(Trans, shape); }

   inline virtual void CalcTrialShape(const FiniteElement & trial_fe,
                                      ElementTransformation &Trans,
                                      Vector & shape)
   { trial_fe.CalcPhysShape(Trans, shape); }

   Coefficient *Q;

private:

#ifndef MFEM_THREAD_SAFE
   Vector test_shape;
   Vector trial_shape;
#endif

};

/** An abstract class for integrating the inner product of two vector basis
    functions with an optional scalar, vector, or matrix coefficient. */
class MixedVectorIntegrator: public BilinearFormIntegrator
{
public:

   virtual void AssembleElementMatrix2(const FiniteElement &trial_fe,
                                       const FiniteElement &test_fe,
                                       ElementTransformation &Trans,
                                       DenseMatrix &elmat);

   /// Support for use in BilinearForm. Can be used only when appropriate.
   virtual void AssembleElementMatrix(const FiniteElement &fe,
                                      ElementTransformation &Trans,
                                      DenseMatrix &elmat)
   { AssembleElementMatrix2(fe, fe, Trans, elmat); }

protected:
   /// This parameter can be set by derived methods to enable single shape
   /// evaluation in case CalcTestShape() and CalcTrialShape() return the same
   /// result if given the same FiniteElement. The default is false.
   bool same_calc_shape;

   MixedVectorIntegrator()
      : same_calc_shape(false), Q(NULL), VQ(NULL), DQ(NULL), MQ(NULL) {}
   MixedVectorIntegrator(Coefficient &q)
      : same_calc_shape(false), Q(&q), VQ(NULL), DQ(NULL), MQ(NULL) {}
   MixedVectorIntegrator(VectorCoefficient &dq, bool diag = true)
      : same_calc_shape(false), Q(NULL), VQ(diag?NULL:&dq), DQ(diag?&dq:NULL),
        MQ(NULL) {}
   MixedVectorIntegrator(MatrixCoefficient &mq)
      : same_calc_shape(false), Q(NULL), VQ(NULL), DQ(NULL), MQ(&mq) {}

   inline virtual bool VerifyFiniteElementTypes(
      const FiniteElement & trial_fe,
      const FiniteElement & test_fe) const
   {
      return (trial_fe.GetRangeType() == mfem::FiniteElement::VECTOR &&
              test_fe.GetRangeType()  == mfem::FiniteElement::VECTOR );
   }

   inline virtual const char * FiniteElementTypeFailureMessage() const
   {
      return "MixedVectorIntegrator:  "
             "Trial and test spaces must both be vector fields";
   }

   inline virtual int GetIntegrationOrder(const FiniteElement & trial_fe,
                                          const FiniteElement & test_fe,
                                          ElementTransformation &Trans)
   { return trial_fe.GetOrder() + test_fe.GetOrder() + Trans.OrderW(); }


   inline virtual void CalcTestShape(const FiniteElement & test_fe,
                                     ElementTransformation &Trans,
                                     DenseMatrix & shape)
   { test_fe.CalcVShape(Trans, shape); }

   inline virtual void CalcTrialShape(const FiniteElement & trial_fe,
                                      ElementTransformation &Trans,
                                      DenseMatrix & shape)
   { trial_fe.CalcVShape(Trans, shape); }

   Coefficient *Q;
   VectorCoefficient *VQ;
   VectorCoefficient *DQ;
   MatrixCoefficient *MQ;

private:

#ifndef MFEM_THREAD_SAFE
   Vector V;
   Vector D;
   DenseMatrix M;
   DenseMatrix test_shape;
   DenseMatrix trial_shape;
   DenseMatrix test_shape_tmp;
#endif

};

/** An abstract class for integrating the product of a scalar basis function and
    the inner product of a vector basis function with a vector coefficient. In
    2D the inner product can be replaced with a cross product. */
class MixedScalarVectorIntegrator: public BilinearFormIntegrator
{
public:

   virtual void AssembleElementMatrix2(const FiniteElement &trial_fe,
                                       const FiniteElement &test_fe,
                                       ElementTransformation &Trans,
                                       DenseMatrix &elmat);

protected:

   MixedScalarVectorIntegrator(VectorCoefficient &vq, bool _transpose = false,
                               bool _cross_2d = false)
      : VQ(&vq), transpose(_transpose), cross_2d(_cross_2d) {}

   inline virtual bool VerifyFiniteElementTypes(
      const FiniteElement & trial_fe,
      const FiniteElement & test_fe) const
   {
      return ((transpose &&
               trial_fe.GetRangeType() == mfem::FiniteElement::VECTOR &&
               test_fe.GetRangeType()  == mfem::FiniteElement::SCALAR ) ||
              (!transpose &&
               trial_fe.GetRangeType() == mfem::FiniteElement::SCALAR &&
               test_fe.GetRangeType()  == mfem::FiniteElement::VECTOR )
             );
   }

   inline virtual const char * FiniteElementTypeFailureMessage() const
   {
      if ( transpose )
      {
         return "MixedScalarVectorIntegrator:  "
                "Trial space must be a vector field "
                "and the test space must be a scalar field";
      }
      else
      {
         return "MixedScalarVectorIntegrator:  "
                "Trial space must be a scalar field "
                "and the test space must be a vector field";
      }
   }

   inline virtual int GetIntegrationOrder(const FiniteElement & trial_fe,
                                          const FiniteElement & test_fe,
                                          ElementTransformation &Trans)
   { return trial_fe.GetOrder() + test_fe.GetOrder() + Trans.OrderW(); }


   inline virtual void CalcVShape(const FiniteElement & vector_fe,
                                  ElementTransformation &Trans,
                                  DenseMatrix & shape)
   { vector_fe.CalcVShape(Trans, shape); }

   inline virtual void CalcShape(const FiniteElement & scalar_fe,
                                 ElementTransformation &Trans,
                                 Vector & shape)
   { scalar_fe.CalcPhysShape(Trans, shape); }

   VectorCoefficient *VQ;
   bool transpose;
   bool cross_2d;  // In 2D use a cross product rather than a dot product

private:

#ifndef MFEM_THREAD_SAFE
   Vector V;
   DenseMatrix vshape;
   Vector      shape;
   Vector      vshape_tmp;
#endif

};

/** Class for integrating the bilinear form a(u,v) := (Q u, v) in either 1D, 2D,
    or 3D and where Q is an optional scalar coefficient, u and v are each in H1
    or L2. */
class MixedScalarMassIntegrator : public MixedScalarIntegrator
{
public:
   MixedScalarMassIntegrator() { same_calc_shape = true; }
   MixedScalarMassIntegrator(Coefficient &q)
      : MixedScalarIntegrator(q) { same_calc_shape = true; }
};

/** Class for integrating the bilinear form a(u,v) := (Q u, v) in either 2D, or
    3D and where Q is a vector coefficient, u is in H1 or L2 and v is in H(Curl)
    or H(Div). */
class MixedVectorProductIntegrator : public MixedScalarVectorIntegrator
{
public:
   MixedVectorProductIntegrator(VectorCoefficient &vq)
      : MixedScalarVectorIntegrator(vq) {}
};

/** Class for integrating the bilinear form a(u,v) := (Q D u, v) in 1D where Q
    is an optional scalar coefficient, u is in H1, and v is in L2. */
class MixedScalarDerivativeIntegrator : public MixedScalarIntegrator
{
public:
   MixedScalarDerivativeIntegrator() {}
   MixedScalarDerivativeIntegrator(Coefficient &q)
      : MixedScalarIntegrator(q) {}

protected:
   inline virtual bool VerifyFiniteElementTypes(
      const FiniteElement & trial_fe,
      const FiniteElement & test_fe) const
   {
      return (trial_fe.GetDim() == 1 && test_fe.GetDim() == 1 &&
              trial_fe.GetDerivType() == mfem::FiniteElement::GRAD  &&
              test_fe.GetRangeType()  == mfem::FiniteElement::SCALAR );
   }

   inline virtual const char * FiniteElementTypeFailureMessage() const
   {
      return "MixedScalarDerivativeIntegrator:  "
             "Trial and test spaces must both be scalar fields in 1D "
             "and the trial space must implement CaldDShape.";
   }

   inline virtual void CalcTrialShape(const FiniteElement & trial_fe,
                                      ElementTransformation &Trans,
                                      Vector & shape)
   {
      DenseMatrix dshape(shape.GetData(), shape.Size(), 1);
      trial_fe.CalcPhysDShape(Trans, dshape);
   }
};

/** Class for integrating the bilinear form a(u,v) := -(Q u, D v) in 1D where Q
    is an optional scalar coefficient, u is in L2, and v is in H1. */
class MixedScalarWeakDerivativeIntegrator : public MixedScalarIntegrator
{
public:
   MixedScalarWeakDerivativeIntegrator() {}
   MixedScalarWeakDerivativeIntegrator(Coefficient &q)
      : MixedScalarIntegrator(q) {}

protected:
   inline virtual bool VerifyFiniteElementTypes(
      const FiniteElement & trial_fe,
      const FiniteElement & test_fe) const
   {
      return (trial_fe.GetDim() == 1 && test_fe.GetDim() == 1 &&
              trial_fe.GetRangeType() == mfem::FiniteElement::SCALAR &&
              test_fe.GetDerivType()  == mfem::FiniteElement::GRAD );
   }

   inline virtual const char * FiniteElementTypeFailureMessage() const
   {
      return "MixedScalarWeakDerivativeIntegrator:  "
             "Trial and test spaces must both be scalar fields in 1D "
             "and the test space must implement CalcDShape with "
             "map type \"VALUE\".";
   }

   inline virtual void CalcTestShape(const FiniteElement & test_fe,
                                     ElementTransformation &Trans,
                                     Vector & shape)
   {
      DenseMatrix dshape(shape.GetData(), shape.Size(), 1);
      test_fe.CalcPhysDShape(Trans, dshape);
      shape *= -1.0;
   }
};

/** Class for integrating the bilinear form a(u,v) := (Q div u, v) in either 2D
    or 3D where Q is an optional scalar coefficient, u is in H(Div), and v is a
    scalar field. */
class MixedScalarDivergenceIntegrator : public MixedScalarIntegrator
{
public:
   MixedScalarDivergenceIntegrator() {}
   MixedScalarDivergenceIntegrator(Coefficient &q)
      : MixedScalarIntegrator(q) {}

protected:
   inline virtual bool VerifyFiniteElementTypes(
      const FiniteElement & trial_fe,
      const FiniteElement & test_fe) const
   {
      return (trial_fe.GetDerivType() == mfem::FiniteElement::DIV  &&
              test_fe.GetRangeType()  == mfem::FiniteElement::SCALAR );
   }

   inline virtual const char * FiniteElementTypeFailureMessage() const
   {
      return "MixedScalarDivergenceIntegrator:  "
             "Trial must be H(Div) and the test space must be a "
             "scalar field";
   }

   inline virtual int GetIntegrationOrder(const FiniteElement & trial_fe,
                                          const FiniteElement & test_fe,
                                          ElementTransformation &Trans)
   { return trial_fe.GetOrder() + test_fe.GetOrder() + Trans.OrderW() - 1; }

   inline virtual void CalcTrialShape(const FiniteElement & trial_fe,
                                      ElementTransformation &Trans,
                                      Vector & shape)
   { trial_fe.CalcPhysDivShape(Trans, shape); }
};

/** Class for integrating the bilinear form a(u,v) := (V div u, v) in either 2D
    or 3D where V is a vector coefficient, u is in H(Div), and v is a vector
    field. */
class MixedVectorDivergenceIntegrator : public MixedScalarVectorIntegrator
{
public:
   MixedVectorDivergenceIntegrator(VectorCoefficient &vq)
      : MixedScalarVectorIntegrator(vq) {}

protected:
   inline virtual bool VerifyFiniteElementTypes(
      const FiniteElement & trial_fe,
      const FiniteElement & test_fe) const
   {
      return (trial_fe.GetDerivType() == mfem::FiniteElement::DIV  &&
              test_fe.GetRangeType()  == mfem::FiniteElement::VECTOR );
   }

   inline virtual const char * FiniteElementTypeFailureMessage() const
   {
      return "MixedVectorDivergenceIntegrator:  "
             "Trial must be H(Div) and the test space must be a "
             "vector field";
   }

   inline virtual int GetIntegrationOrder(const FiniteElement & trial_fe,
                                          const FiniteElement & test_fe,
                                          ElementTransformation &Trans)
   { return trial_fe.GetOrder() + test_fe.GetOrder() + Trans.OrderW() - 1; }

   inline virtual void CalcShape(const FiniteElement & scalar_fe,
                                 ElementTransformation &Trans,
                                 Vector & shape)
   { scalar_fe.CalcPhysDivShape(Trans, shape); }
};

/** Class for integrating the bilinear form a(u,v) := -(Q u, div v) in either 2D
    or 3D where Q is an optional scalar coefficient, u is in L2 or H1, and v is
    in H(Div). */
class MixedScalarWeakGradientIntegrator : public MixedScalarIntegrator
{
public:
   MixedScalarWeakGradientIntegrator() {}
   MixedScalarWeakGradientIntegrator(Coefficient &q)
      : MixedScalarIntegrator(q) {}

protected:
   inline virtual bool VerifyFiniteElementTypes(
      const FiniteElement & trial_fe,
      const FiniteElement & test_fe) const
   {
      return (trial_fe.GetRangeType() == mfem::FiniteElement::SCALAR &&
              test_fe.GetDerivType()  == mfem::FiniteElement::DIV );
   }

   inline virtual const char * FiniteElementTypeFailureMessage() const
   {
      return "MixedScalarWeakGradientIntegrator:  "
             "Trial space must be a scalar field "
             "and the test space must be H(Div)";
   }

   virtual void CalcTestShape(const FiniteElement & test_fe,
                              ElementTransformation &Trans,
                              Vector & shape)
   {
      test_fe.CalcPhysDivShape(Trans, shape);
      shape *= -1.0;
   }
};

/** Class for integrating the bilinear form a(u,v) := (Q curl u, v) in 2D where
    Q is an optional scalar coefficient, u is in H(Curl), and v is in L2 or
    H1. */
class MixedScalarCurlIntegrator : public MixedScalarIntegrator
{
public:
   MixedScalarCurlIntegrator() {}
   MixedScalarCurlIntegrator(Coefficient &q)
      : MixedScalarIntegrator(q) {}

protected:
   inline virtual bool VerifyFiniteElementTypes(
      const FiniteElement & trial_fe,
      const FiniteElement & test_fe) const
   {
      return (trial_fe.GetDim() == 2 && test_fe.GetDim() == 2 &&
              trial_fe.GetDerivType() == mfem::FiniteElement::CURL  &&
              test_fe.GetRangeType()  == mfem::FiniteElement::SCALAR );
   }

   inline virtual const char * FiniteElementTypeFailureMessage() const
   {
      return "MixedScalarCurlIntegrator:  "
             "Trial must be H(Curl) and the test space must be a "
             "scalar field";
   }

   inline virtual int GetIntegrationOrder(const FiniteElement & trial_fe,
                                          const FiniteElement & test_fe,
                                          ElementTransformation &Trans)
   { return trial_fe.GetOrder() + test_fe.GetOrder() + Trans.OrderW() - 1; }

   inline virtual void CalcTrialShape(const FiniteElement & trial_fe,
                                      ElementTransformation &Trans,
                                      Vector & shape)
   {
      DenseMatrix dshape(shape.GetData(), shape.Size(), 1);
      trial_fe.CalcPhysCurlShape(Trans, dshape);
   }
};

/** Class for integrating the bilinear form a(u,v) := (Q u, curl v) in 2D where
    Q is an optional scalar coefficient, u is in L2 or H1, and v is in
    H(Curl). */
class MixedScalarWeakCurlIntegrator : public MixedScalarIntegrator
{
public:
   MixedScalarWeakCurlIntegrator() {}
   MixedScalarWeakCurlIntegrator(Coefficient &q)
      : MixedScalarIntegrator(q) {}

protected:
   inline virtual bool VerifyFiniteElementTypes(
      const FiniteElement & trial_fe,
      const FiniteElement & test_fe) const
   {
      return (trial_fe.GetDim() == 2 && test_fe.GetDim() == 2 &&
              trial_fe.GetRangeType() == mfem::FiniteElement::SCALAR &&
              test_fe.GetDerivType()  == mfem::FiniteElement::CURL );
   }

   inline virtual const char * FiniteElementTypeFailureMessage() const
   {
      return "MixedScalarWeakCurlIntegrator:  "
             "Trial space must be a scalar field "
             "and the test space must be H(Curl)";
   }

   inline virtual void CalcTestShape(const FiniteElement & test_fe,
                                     ElementTransformation &Trans,
                                     Vector & shape)
   {
      DenseMatrix dshape(shape.GetData(), shape.Size(), 1);
      test_fe.CalcPhysCurlShape(Trans, dshape);
   }
};

/** Class for integrating the bilinear form a(u,v) := (Q u, v) in either 2D or
    3D and where Q is an optional coefficient (of type scalar, matrix, or
    diagonal matrix) u and v are each in H(Curl) or H(Div). */
class MixedVectorMassIntegrator : public MixedVectorIntegrator
{
public:
   MixedVectorMassIntegrator() { same_calc_shape = true; }
   MixedVectorMassIntegrator(Coefficient &q)
      : MixedVectorIntegrator(q) { same_calc_shape = true; }
   MixedVectorMassIntegrator(VectorCoefficient &dq)
      : MixedVectorIntegrator(dq, true) { same_calc_shape = true; }
   MixedVectorMassIntegrator(MatrixCoefficient &mq)
      : MixedVectorIntegrator(mq) { same_calc_shape = true; }
};

/** Class for integrating the bilinear form a(u,v) := (V x u, v) in 3D and where
    V is a vector coefficient u and v are each in H(Curl) or H(Div). */
class MixedCrossProductIntegrator : public MixedVectorIntegrator
{
public:
   MixedCrossProductIntegrator(VectorCoefficient &vq)
      : MixedVectorIntegrator(vq, false) { same_calc_shape = true; }
};

/** Class for integrating the bilinear form a(u,v) := (V . u, v) in 2D or 3D and
    where V is a vector coefficient u is in H(Curl) or H(Div) and v is in H1 or
    L2. */
class MixedDotProductIntegrator : public MixedScalarVectorIntegrator
{
public:
   MixedDotProductIntegrator(VectorCoefficient &vq)
      : MixedScalarVectorIntegrator(vq, true) {}

   inline virtual bool VerifyFiniteElementTypes(
      const FiniteElement & trial_fe,
      const FiniteElement & test_fe) const
   {
      return (trial_fe.GetRangeType() == mfem::FiniteElement::VECTOR &&
              test_fe.GetRangeType()  == mfem::FiniteElement::SCALAR );
   }

   inline virtual const char * FiniteElementTypeFailureMessage() const
   {
      return "MixedDotProductIntegrator:  "
             "Trial space must be a vector field "
             "and the test space must be a scalar field";
   }
};

/** Class for integrating the bilinear form a(u,v) := (-V . u, Div v) in 2D or
    3D and where V is a vector coefficient u is in H(Curl) or H(Div) and v is in
    RT. */
class MixedWeakGradDotIntegrator : public MixedScalarVectorIntegrator
{
public:
   MixedWeakGradDotIntegrator(VectorCoefficient &vq)
      : MixedScalarVectorIntegrator(vq, true) {}

   inline virtual bool VerifyFiniteElementTypes(
      const FiniteElement & trial_fe,
      const FiniteElement & test_fe) const
   {
      return (trial_fe.GetRangeType() == mfem::FiniteElement::VECTOR &&
              test_fe.GetRangeType()  == mfem::FiniteElement::VECTOR &&
              test_fe.GetDerivType()  == mfem::FiniteElement::DIV );
   }

   inline virtual const char * FiniteElementTypeFailureMessage() const
   {
      return "MixedWeakGradDotIntegrator:  "
             "Trial space must be a vector field "
             "and the test space must be a vector field with a divergence";
   }

   inline virtual void CalcShape(const FiniteElement & scalar_fe,
                                 ElementTransformation &Trans,
                                 Vector & shape)
   { scalar_fe.CalcPhysDivShape(Trans, shape); shape *= -1.0; }
};

/** Class for integrating the bilinear form a(u,v) := (V x u, Grad v) in 3D and
    where V is a vector coefficient u is in H(Curl) or H(Div) and v is in H1. */
class MixedWeakDivCrossIntegrator : public MixedVectorIntegrator
{
public:
   MixedWeakDivCrossIntegrator(VectorCoefficient &vq)
      : MixedVectorIntegrator(vq, false) {}

   inline virtual bool VerifyFiniteElementTypes(
      const FiniteElement & trial_fe,
      const FiniteElement & test_fe) const
   {
      return (trial_fe.GetDim() == 3 && test_fe.GetDim() == 3 &&
              trial_fe.GetRangeType() == mfem::FiniteElement::VECTOR &&
              test_fe.GetRangeType()  == mfem::FiniteElement::SCALAR &&
              test_fe.GetDerivType()  == mfem::FiniteElement::GRAD );
   }

   inline virtual const char * FiniteElementTypeFailureMessage() const
   {
      return "MixedWeakDivCrossIntegrator:  "
             "Trial space must be a vector field in 3D "
             "and the test space must be a scalar field with a gradient";
   }

   inline virtual void CalcTestShape(const FiniteElement & test_fe,
                                     ElementTransformation &Trans,
                                     DenseMatrix & shape)
   { test_fe.CalcPhysDShape(Trans, shape); shape *= -1.0; }
};

/** Class for integrating the bilinear form a(u,v) := (Q Grad u, Grad v) in 3D
    or in 2D and where Q is a scalar or matrix coefficient u and v are both in
    H1. */
class MixedGradGradIntegrator : public MixedVectorIntegrator
{
public:
   MixedGradGradIntegrator() { same_calc_shape = true; }
   MixedGradGradIntegrator(Coefficient &q)
      : MixedVectorIntegrator(q) { same_calc_shape = true; }
   MixedGradGradIntegrator(VectorCoefficient &dq)
      : MixedVectorIntegrator(dq, true) { same_calc_shape = true; }
   MixedGradGradIntegrator(MatrixCoefficient &mq)
      : MixedVectorIntegrator(mq) { same_calc_shape = true; }

   inline virtual bool VerifyFiniteElementTypes(
      const FiniteElement & trial_fe,
      const FiniteElement & test_fe) const
   {
      return (trial_fe.GetRangeType() == mfem::FiniteElement::SCALAR &&
              trial_fe.GetDerivType() == mfem::FiniteElement::GRAD &&
              test_fe.GetRangeType()  == mfem::FiniteElement::SCALAR &&
              test_fe.GetDerivType()  == mfem::FiniteElement::GRAD );
   }

   inline virtual const char * FiniteElementTypeFailureMessage() const
   {
      return "MixedGradGradIntegrator:  "
             "Trial and test spaces must both be scalar fields "
             "with a gradient operator.";
   }

   inline virtual int GetIntegrationOrder(const FiniteElement & trial_fe,
                                          const FiniteElement & test_fe,
                                          ElementTransformation &Trans)
   {
      // Same as DiffusionIntegrator
      return test_fe.Space() == FunctionSpace::Pk ?
             trial_fe.GetOrder() + test_fe.GetOrder() - 2 :
             trial_fe.GetOrder() + test_fe.GetOrder() + test_fe.GetDim() - 1;
   }

   inline virtual void CalcTrialShape(const FiniteElement & trial_fe,
                                      ElementTransformation &Trans,
                                      DenseMatrix & shape)
   { trial_fe.CalcPhysDShape(Trans, shape); }

   inline virtual void CalcTestShape(const FiniteElement & test_fe,
                                     ElementTransformation &Trans,
                                     DenseMatrix & shape)
   { test_fe.CalcPhysDShape(Trans, shape); }
};

/** Class for integrating the bilinear form a(u,v) := (V x Grad u, Grad v) in 3D
    or in 2D and where V is a vector coefficient u and v are both in H1. */
class MixedCrossGradGradIntegrator : public MixedVectorIntegrator
{
public:
   MixedCrossGradGradIntegrator(VectorCoefficient &vq)
      : MixedVectorIntegrator(vq, false) { same_calc_shape = true; }

   inline virtual bool VerifyFiniteElementTypes(
      const FiniteElement & trial_fe,
      const FiniteElement & test_fe) const
   {
      return (trial_fe.GetRangeType() == mfem::FiniteElement::SCALAR &&
              trial_fe.GetDerivType() == mfem::FiniteElement::GRAD &&
              test_fe.GetRangeType()  == mfem::FiniteElement::SCALAR &&
              test_fe.GetDerivType()  == mfem::FiniteElement::GRAD );
   }

   inline virtual const char * FiniteElementTypeFailureMessage() const
   {
      return "MixedCrossGradGradIntegrator:  "
             "Trial and test spaces must both be scalar fields "
             "with a gradient operator.";
   }

   inline virtual void CalcTrialShape(const FiniteElement & trial_fe,
                                      ElementTransformation &Trans,
                                      DenseMatrix & shape)
   { trial_fe.CalcPhysDShape(Trans, shape); }

   inline virtual void CalcTestShape(const FiniteElement & test_fe,
                                     ElementTransformation &Trans,
                                     DenseMatrix & shape)
   { test_fe.CalcPhysDShape(Trans, shape); }
};

/** Class for integrating the bilinear form a(u,v) := (Q Curl u, Curl v) in 3D
    and where Q is a scalar or matrix coefficient u and v are both in
    H(Curl). */
class MixedCurlCurlIntegrator : public MixedVectorIntegrator
{
public:
   MixedCurlCurlIntegrator() { same_calc_shape = true; }
   MixedCurlCurlIntegrator(Coefficient &q)
      : MixedVectorIntegrator(q) { same_calc_shape = true; }
   MixedCurlCurlIntegrator(VectorCoefficient &dq)
      : MixedVectorIntegrator(dq, true) { same_calc_shape = true; }
   MixedCurlCurlIntegrator(MatrixCoefficient &mq)
      : MixedVectorIntegrator(mq) { same_calc_shape = true; }

   inline virtual bool VerifyFiniteElementTypes(
      const FiniteElement & trial_fe,
      const FiniteElement & test_fe) const
   {
      return (trial_fe.GetDim() == 3 && test_fe.GetDim() == 3 &&
              trial_fe.GetRangeType() == mfem::FiniteElement::VECTOR &&
              trial_fe.GetDerivType() == mfem::FiniteElement::CURL &&
              test_fe.GetRangeType()  == mfem::FiniteElement::VECTOR &&
              test_fe.GetDerivType()  == mfem::FiniteElement::CURL );
   }

   inline virtual const char * FiniteElementTypeFailureMessage() const
   {
      return "MixedCurlCurlIntegrator"
             "Trial and test spaces must both be vector fields in 3D "
             "with a curl.";
   }

   inline virtual void CalcTrialShape(const FiniteElement & trial_fe,
                                      ElementTransformation &Trans,
                                      DenseMatrix & shape)
   { trial_fe.CalcPhysCurlShape(Trans, shape); }

   inline virtual void CalcTestShape(const FiniteElement & test_fe,
                                     ElementTransformation &Trans,
                                     DenseMatrix & shape)
   { test_fe.CalcPhysCurlShape(Trans, shape); }
};

/** Class for integrating the bilinear form a(u,v) := (V x Curl u, Curl v) in 3D
    and where V is a vector coefficient u and v are both in H(Curl). */
class MixedCrossCurlCurlIntegrator : public MixedVectorIntegrator
{
public:
   MixedCrossCurlCurlIntegrator(VectorCoefficient &vq)
      : MixedVectorIntegrator(vq, false) { same_calc_shape = true; }

   inline virtual bool VerifyFiniteElementTypes(
      const FiniteElement & trial_fe,
      const FiniteElement & test_fe) const
   {
      return (trial_fe.GetDim() == 3 && test_fe.GetDim() == 3 &&
              trial_fe.GetRangeType() == mfem::FiniteElement::VECTOR &&
              trial_fe.GetDerivType() == mfem::FiniteElement::CURL &&
              test_fe.GetRangeType()  == mfem::FiniteElement::VECTOR &&
              test_fe.GetDerivType()  == mfem::FiniteElement::CURL );
   }

   inline virtual const char * FiniteElementTypeFailureMessage() const
   {
      return "MixedCrossCurlCurlIntegrator:  "
             "Trial and test spaces must both be vector fields in 3D "
             "with a curl.";
   }

   inline virtual void CalcTrialShape(const FiniteElement & trial_fe,
                                      ElementTransformation &Trans,
                                      DenseMatrix & shape)
   { trial_fe.CalcPhysCurlShape(Trans, shape); }

   inline virtual void CalcTestShape(const FiniteElement & test_fe,
                                     ElementTransformation &Trans,
                                     DenseMatrix & shape)
   { test_fe.CalcPhysCurlShape(Trans, shape); }
};

/** Class for integrating the bilinear form a(u,v) := (V x Curl u, Grad v) in 3D
    and where V is a vector coefficient u is in H(Curl) and v is in H1. */
class MixedCrossCurlGradIntegrator : public MixedVectorIntegrator
{
public:
   MixedCrossCurlGradIntegrator(VectorCoefficient &vq)
      : MixedVectorIntegrator(vq, false) {}

   inline virtual bool VerifyFiniteElementTypes(
      const FiniteElement & trial_fe,
      const FiniteElement & test_fe) const
   {
      return (trial_fe.GetDim() == 3 && test_fe.GetDim() == 3 &&
              trial_fe.GetRangeType() == mfem::FiniteElement::VECTOR &&
              trial_fe.GetDerivType() == mfem::FiniteElement::CURL &&
              test_fe.GetRangeType()  == mfem::FiniteElement::SCALAR &&
              test_fe.GetDerivType()  == mfem::FiniteElement::GRAD );
   }

   inline virtual const char * FiniteElementTypeFailureMessage() const
   {
      return "MixedCrossCurlGradIntegrator"
             "Trial space must be a vector field in 3D with a curl"
             "and the test space must be a scalar field with a gradient";
   }

   inline virtual void CalcTrialShape(const FiniteElement & trial_fe,
                                      ElementTransformation &Trans,
                                      DenseMatrix & shape)
   { trial_fe.CalcPhysCurlShape(Trans, shape); }

   inline virtual void CalcTestShape(const FiniteElement & test_fe,
                                     ElementTransformation &Trans,
                                     DenseMatrix & shape)
   { test_fe.CalcPhysDShape(Trans, shape); }
};

/** Class for integrating the bilinear form a(u,v) := (V x Grad u, Curl v) in 3D
    and where V is a scalar coefficient u is in H1 and v is in H(Curl). */
class MixedCrossGradCurlIntegrator : public MixedVectorIntegrator
{
public:
   MixedCrossGradCurlIntegrator(VectorCoefficient &vq)
      : MixedVectorIntegrator(vq, false) {}

   inline virtual bool VerifyFiniteElementTypes(
      const FiniteElement & trial_fe,
      const FiniteElement & test_fe) const
   {
      return (trial_fe.GetDim() == 3 && test_fe.GetDim() == 3 &&
              trial_fe.GetRangeType()  == mfem::FiniteElement::SCALAR &&
              trial_fe.GetDerivType()  == mfem::FiniteElement::GRAD &&
              test_fe.GetRangeType() == mfem::FiniteElement::VECTOR &&
              test_fe.GetDerivType() == mfem::FiniteElement::CURL );
   }

   inline virtual const char * FiniteElementTypeFailureMessage() const
   {
      return "MixedCrossGradCurlIntegrator"
             "Trial space must be a scalar field in 3D with a gradient"
             "and the test space must be a vector field with a curl";
   }

   inline virtual void CalcTrialShape(const FiniteElement & trial_fe,
                                      ElementTransformation &Trans,
                                      DenseMatrix & shape)
   { trial_fe.CalcPhysDShape(Trans, shape); }

   inline virtual void CalcTestShape(const FiniteElement & test_fe,
                                     ElementTransformation &Trans,
                                     DenseMatrix & shape)
   { test_fe.CalcPhysCurlShape(Trans, shape); }
};

/** Class for integrating the bilinear form a(u,v) := (V x u, Curl v) in 3D and
    where V is a vector coefficient u is in H(Curl) or H(Div) and v is in
    H(Curl). */
class MixedWeakCurlCrossIntegrator : public MixedVectorIntegrator
{
public:
   MixedWeakCurlCrossIntegrator(VectorCoefficient &vq)
      : MixedVectorIntegrator(vq, false) {}

   inline virtual bool VerifyFiniteElementTypes(
      const FiniteElement & trial_fe,
      const FiniteElement & test_fe) const
   {
      return (trial_fe.GetDim() == 3 && test_fe.GetDim() == 3 &&
              trial_fe.GetRangeType() == mfem::FiniteElement::VECTOR &&
              test_fe.GetRangeType()  == mfem::FiniteElement::VECTOR &&
              test_fe.GetDerivType()  == mfem::FiniteElement::CURL );
   }

   inline virtual const char * FiniteElementTypeFailureMessage() const
   {
      return "MixedWeakCurlCrossIntegrator:  "
             "Trial space must be a vector field in 3D "
             "and the test space must be a vector field with a curl";
   }

   inline virtual void CalcTestShape(const FiniteElement & test_fe,
                                     ElementTransformation &Trans,
                                     DenseMatrix & shape)
   { test_fe.CalcPhysCurlShape(Trans, shape); }
};

/** Class for integrating the bilinear form a(u,v) := (V x u, Curl v) in 2D and
    where V is a vector coefficient u is in H(Curl) or H(Div) and v is in
    H(Curl). */
class MixedScalarWeakCurlCrossIntegrator : public MixedScalarVectorIntegrator
{
public:
   MixedScalarWeakCurlCrossIntegrator(VectorCoefficient &vq)
      : MixedScalarVectorIntegrator(vq, true, true) {}

   inline virtual bool VerifyFiniteElementTypes(
      const FiniteElement & trial_fe,
      const FiniteElement & test_fe) const
   {
      return (trial_fe.GetDim() == 2 && test_fe.GetDim() == 2 &&
              trial_fe.GetRangeType() == mfem::FiniteElement::VECTOR &&
              test_fe.GetRangeType()  == mfem::FiniteElement::VECTOR &&
              test_fe.GetDerivType()  == mfem::FiniteElement::CURL );
   }

   inline virtual const char * FiniteElementTypeFailureMessage() const
   {
      return "MixedScalarWeakCurlCrossIntegrator:  "
             "Trial space must be a vector field in 2D "
             "and the test space must be a vector field with a curl";
   }

   inline virtual void CalcShape(const FiniteElement & scalar_fe,
                                 ElementTransformation &Trans,
                                 Vector & shape)
   {
      DenseMatrix dshape(shape.GetData(), shape.Size(), 1);
      scalar_fe.CalcPhysCurlShape(Trans, dshape);
   }
};

/** Class for integrating the bilinear form a(u,v) := (V x Grad u, v) in 3D or
    in 2D and where V is a vector coefficient u is in H1 and v is in H(Curl) or
    H(Div). */
class MixedCrossGradIntegrator : public MixedVectorIntegrator
{
public:
   MixedCrossGradIntegrator(VectorCoefficient &vq)
      : MixedVectorIntegrator(vq, false) {}

   inline virtual bool VerifyFiniteElementTypes(
      const FiniteElement & trial_fe,
      const FiniteElement & test_fe) const
   {
      return (trial_fe.GetDim() == 3 && test_fe.GetDim() == 3 &&
              trial_fe.GetRangeType() == mfem::FiniteElement::SCALAR &&
              trial_fe.GetDerivType() == mfem::FiniteElement::GRAD &&
              test_fe.GetRangeType()  == mfem::FiniteElement::VECTOR );
   }

   inline virtual const char * FiniteElementTypeFailureMessage() const
   {
      return "MixedCrossGradIntegrator:  "
             "Trial space must be a scalar field with a gradient operator"
             " and the test space must be a vector field both in 3D.";
   }

   inline virtual void CalcTrialShape(const FiniteElement & trial_fe,
                                      ElementTransformation &Trans,
                                      DenseMatrix & shape)
   { trial_fe.CalcPhysDShape(Trans, shape); }

   inline virtual void CalcTestShape(const FiniteElement & test_fe,
                                     ElementTransformation &Trans,
                                     DenseMatrix & shape)
   { test_fe.CalcVShape(Trans, shape); }
};

/** Class for integrating the bilinear form a(u,v) := (V x Curl u, v) in 3D and
    where V is a vector coefficient u is in H(Curl) and v is in H(Curl) or
    H(Div). */
class MixedCrossCurlIntegrator : public MixedVectorIntegrator
{
public:
   MixedCrossCurlIntegrator(VectorCoefficient &vq)
      : MixedVectorIntegrator(vq, false) {}

   inline virtual bool VerifyFiniteElementTypes(
      const FiniteElement & trial_fe,
      const FiniteElement & test_fe) const
   {
      return (trial_fe.GetDim() == 3 && test_fe.GetDim() == 3 &&
              trial_fe.GetRangeType() == mfem::FiniteElement::VECTOR &&
              trial_fe.GetDerivType() == mfem::FiniteElement::CURL   &&
              test_fe.GetRangeType()  == mfem::FiniteElement::VECTOR );
   }

   inline virtual const char * FiniteElementTypeFailureMessage() const
   {
      return "MixedCrossCurlIntegrator:  "
             "Trial space must be a vector field in 3D with a curl "
             "and the test space must be a vector field";
   }

   inline virtual void CalcTrialShape(const FiniteElement & trial_fe,
                                      ElementTransformation &Trans,
                                      DenseMatrix & shape)
   { trial_fe.CalcPhysCurlShape(Trans, shape); }
};

/** Class for integrating the bilinear form a(u,v) := (V x Curl u, v) in 2D and
    where V is a vector coefficient u is in H(Curl) and v is in H(Curl) or
    H(Div). */
class MixedScalarCrossCurlIntegrator : public MixedScalarVectorIntegrator
{
public:
   MixedScalarCrossCurlIntegrator(VectorCoefficient &vq)
      : MixedScalarVectorIntegrator(vq, false, true) {}

   inline virtual bool VerifyFiniteElementTypes(
      const FiniteElement & trial_fe,
      const FiniteElement & test_fe) const
   {
      return (trial_fe.GetDim() == 2 && test_fe.GetDim() == 2 &&
              trial_fe.GetRangeType() == mfem::FiniteElement::VECTOR &&
              trial_fe.GetDerivType() == mfem::FiniteElement::CURL   &&
              test_fe.GetRangeType()  == mfem::FiniteElement::VECTOR );
   }

   inline virtual const char * FiniteElementTypeFailureMessage() const
   {
      return "MixedCrossCurlIntegrator:  "
             "Trial space must be a vector field in 2D with a curl "
             "and the test space must be a vector field";
   }

   inline virtual void CalcShape(const FiniteElement & scalar_fe,
                                 ElementTransformation &Trans,
                                 Vector & shape)
   {
      DenseMatrix dshape(shape.GetData(), shape.Size(), 1);
      scalar_fe.CalcPhysCurlShape(Trans, dshape); shape *= -1.0;
   }
};

/** Class for integrating the bilinear form a(u,v) := (V x Grad u, v) in 2D and
    where V is a vector coefficient u is in H1 and v is in H1 or L2. */
class MixedScalarCrossGradIntegrator : public MixedScalarVectorIntegrator
{
public:
   MixedScalarCrossGradIntegrator(VectorCoefficient &vq)
      : MixedScalarVectorIntegrator(vq, true, true) {}

   inline virtual bool VerifyFiniteElementTypes(
      const FiniteElement & trial_fe,
      const FiniteElement & test_fe) const
   {
      return (trial_fe.GetDim() == 2 && test_fe.GetDim() == 2 &&
              trial_fe.GetRangeType() == mfem::FiniteElement::SCALAR &&
              trial_fe.GetDerivType() == mfem::FiniteElement::GRAD   &&
              test_fe.GetRangeType()  == mfem::FiniteElement::SCALAR );
   }

   inline virtual const char * FiniteElementTypeFailureMessage() const
   {
      return "MixedScalarCrossGradIntegrator:  "
             "Trial space must be a scalar field in 2D with a gradient "
             "and the test space must be a scalar field";
   }

   inline virtual void CalcVShape(const FiniteElement & vector_fe,
                                  ElementTransformation &Trans,
                                  DenseMatrix & shape)
   { vector_fe.CalcPhysDShape(Trans, shape); }
};

/** Class for integrating the bilinear form a(u,v) := (V x u, v) in 2D and where
    V is a vector coefficient u is in ND or RT and v is in H1 or L2. */
class MixedScalarCrossProductIntegrator : public MixedScalarVectorIntegrator
{
public:
   MixedScalarCrossProductIntegrator(VectorCoefficient &vq)
      : MixedScalarVectorIntegrator(vq, true, true) {}

   inline virtual bool VerifyFiniteElementTypes(
      const FiniteElement & trial_fe,
      const FiniteElement & test_fe) const
   {
      return (trial_fe.GetDim() == 2 && test_fe.GetDim() == 2 &&
              trial_fe.GetRangeType() == mfem::FiniteElement::VECTOR &&
              test_fe.GetRangeType()  == mfem::FiniteElement::SCALAR );
   }

   inline virtual const char * FiniteElementTypeFailureMessage() const
   {
      return "MixedScalarCrossProductIntegrator:  "
             "Trial space must be a vector field in 2D "
             "and the test space must be a scalar field";
   }
};

/** Class for integrating the bilinear form a(u,v) := (V x z u, v) in 2D and
    where V is a vector coefficient u is in H1 or L2 and v is in ND or RT. */
class MixedScalarWeakCrossProductIntegrator : public MixedScalarVectorIntegrator
{
public:
   MixedScalarWeakCrossProductIntegrator(VectorCoefficient &vq)
      : MixedScalarVectorIntegrator(vq, false, true) {}

   inline virtual bool VerifyFiniteElementTypes(
      const FiniteElement & trial_fe,
      const FiniteElement & test_fe) const
   {
      return (trial_fe.GetDim() == 2 && test_fe.GetDim() == 2 &&
              trial_fe.GetRangeType() == mfem::FiniteElement::SCALAR &&
              test_fe.GetRangeType()  == mfem::FiniteElement::VECTOR );
   }

   inline virtual const char * FiniteElementTypeFailureMessage() const
   {
      return "MixedScalarWeakCrossProductIntegrator:  "
             "Trial space must be a scalar field in 2D "
             "and the test space must be a vector field";
   }

   inline virtual void CalcShape(const FiniteElement & scalar_fe,
                                 ElementTransformation &Trans,
                                 Vector & shape)
   { scalar_fe.CalcPhysShape(Trans, shape); shape *= -1.0; }
};

/** Class for integrating the bilinear form a(u,v) := (V . Grad u, v) in 2D or
    3D and where V is a vector coefficient, u is in H1 and v is in H1 or L2. */
class MixedDirectionalDerivativeIntegrator : public MixedScalarVectorIntegrator
{
public:
   MixedDirectionalDerivativeIntegrator(VectorCoefficient &vq)
      : MixedScalarVectorIntegrator(vq, true) {}

   inline virtual bool VerifyFiniteElementTypes(
      const FiniteElement & trial_fe,
      const FiniteElement & test_fe) const
   {
      return (trial_fe.GetRangeType() == mfem::FiniteElement::SCALAR &&
              trial_fe.GetDerivType() == mfem::FiniteElement::GRAD   &&
              test_fe.GetRangeType()  == mfem::FiniteElement::SCALAR );
   }

   inline virtual const char * FiniteElementTypeFailureMessage() const
   {
      return "MixedDirectionalDerivativeIntegrator:  "
             "Trial space must be a scalar field with a gradient "
             "and the test space must be a scalar field";
   }

   inline virtual void CalcVShape(const FiniteElement & vector_fe,
                                  ElementTransformation &Trans,
                                  DenseMatrix & shape)
   { vector_fe.CalcPhysDShape(Trans, shape); }
};

/** Class for integrating the bilinear form a(u,v) := (-V . Grad u, Div v) in 2D
    or 3D and where V is a vector coefficient, u is in H1 and v is in RT. */
class MixedGradDivIntegrator : public MixedScalarVectorIntegrator
{
public:
   MixedGradDivIntegrator(VectorCoefficient &vq)
      : MixedScalarVectorIntegrator(vq, true) {}

   inline virtual bool VerifyFiniteElementTypes(
      const FiniteElement & trial_fe,
      const FiniteElement & test_fe) const
   {
      return (trial_fe.GetRangeType() == mfem::FiniteElement::SCALAR &&
              trial_fe.GetDerivType() == mfem::FiniteElement::GRAD   &&
              test_fe.GetRangeType()  == mfem::FiniteElement::VECTOR &&
              test_fe.GetDerivType()  == mfem::FiniteElement::DIV   );
   }

   inline virtual const char * FiniteElementTypeFailureMessage() const
   {
      return "MixedGradDivIntegrator:  "
             "Trial space must be a scalar field with a gradient"
             "and the test space must be a vector field with a divergence";
   }

   inline virtual void CalcVShape(const FiniteElement & vector_fe,
                                  ElementTransformation &Trans,
                                  DenseMatrix & shape)
   { vector_fe.CalcPhysDShape(Trans, shape); shape *= -1.0; }

   inline virtual void CalcShape(const FiniteElement & scalar_fe,
                                 ElementTransformation &Trans,
                                 Vector & shape)
   { scalar_fe.CalcPhysDivShape(Trans, shape); }
};

/** Class for integrating the bilinear form a(u,v) := (-V Div u, Grad v) in 2D
    or 3D and where V is a vector coefficient, u is in RT and v is in H1. */
class MixedDivGradIntegrator : public MixedScalarVectorIntegrator
{
public:
   MixedDivGradIntegrator(VectorCoefficient &vq)
      : MixedScalarVectorIntegrator(vq, false) {}

   inline virtual bool VerifyFiniteElementTypes(
      const FiniteElement & trial_fe,
      const FiniteElement & test_fe) const
   {
      return (trial_fe.GetRangeType() == mfem::FiniteElement::VECTOR &&
              trial_fe.GetDerivType() == mfem::FiniteElement::DIV    &&
              test_fe.GetRangeType()  == mfem::FiniteElement::SCALAR &&
              test_fe.GetDerivType()  == mfem::FiniteElement::GRAD
             );
   }

   inline virtual const char * FiniteElementTypeFailureMessage() const
   {
      return "MixedDivGradIntegrator:  "
             "Trial space must be a vector field with a divergence"
             "and the test space must be a scalar field with a gradient";
   }

   inline virtual void CalcVShape(const FiniteElement & vector_fe,
                                  ElementTransformation &Trans,
                                  DenseMatrix & shape)
   { vector_fe.CalcPhysDShape(Trans, shape); shape *= -1.0; }

   inline virtual void CalcShape(const FiniteElement & scalar_fe,
                                 ElementTransformation &Trans,
                                 Vector & shape)
   { scalar_fe.CalcPhysDivShape(Trans, shape); }
};

/** Class for integrating the bilinear form a(u,v) := (-V u, Grad v) in 2D or 3D
    and where V is a vector coefficient, u is in H1 and v is in H1. */
class MixedScalarWeakDivergenceIntegrator : public MixedScalarVectorIntegrator
{
public:
   MixedScalarWeakDivergenceIntegrator(VectorCoefficient &vq)
      : MixedScalarVectorIntegrator(vq, false) {}

   inline virtual bool VerifyFiniteElementTypes(
      const FiniteElement & trial_fe,
      const FiniteElement & test_fe) const
   {
      return (trial_fe.GetRangeType() == mfem::FiniteElement::SCALAR &&
              test_fe.GetRangeType()  == mfem::FiniteElement::SCALAR &&
              test_fe.GetDerivType()  == mfem::FiniteElement::GRAD   );
   }

   inline virtual const char * FiniteElementTypeFailureMessage() const
   {
      return "MixedScalarWeakDivergenceIntegrator:  "
             "Trial space must be a scalar field "
             "and the test space must be a scalar field with a gradient";
   }

   inline virtual void CalcVShape(const FiniteElement & vector_fe,
                                  ElementTransformation &Trans,
                                  DenseMatrix & shape)
   { vector_fe.CalcPhysDShape(Trans, shape); shape *= -1.0; }
};

/** Class for integrating the bilinear form a(u,v) := (Q grad u, v) in either 2D
    or 3D and where Q is an optional coefficient (of type scalar, matrix, or
    diagonal matrix) u is in H1 and v is in H(Curl) or H(Div). */
class MixedVectorGradientIntegrator : public MixedVectorIntegrator
{
public:
   MixedVectorGradientIntegrator() {}
   MixedVectorGradientIntegrator(Coefficient &q)
      : MixedVectorIntegrator(q) {}
   MixedVectorGradientIntegrator(VectorCoefficient &dq)
      : MixedVectorIntegrator(dq, true) {}
   MixedVectorGradientIntegrator(MatrixCoefficient &mq)
      : MixedVectorIntegrator(mq) {}

protected:
   inline virtual bool VerifyFiniteElementTypes(
      const FiniteElement & trial_fe,
      const FiniteElement & test_fe) const
   {
      return (trial_fe.GetDerivType() == mfem::FiniteElement::GRAD &&
              test_fe.GetRangeType()  == mfem::FiniteElement::VECTOR );
   }

   inline virtual const char * FiniteElementTypeFailureMessage() const
   {
      return "MixedVectorGradientIntegrator:  "
             "Trial spaces must be H1 and the test space must be a "
             "vector field in 2D or 3D";
   }

   inline virtual void CalcTrialShape(const FiniteElement & trial_fe,
                                      ElementTransformation &Trans,
                                      DenseMatrix & shape)
   {
      trial_fe.CalcPhysDShape(Trans, shape);
   }

private:
   DenseMatrix Jinv;
};

/** Class for integrating the bilinear form a(u,v) := (Q curl u, v) in 3D and
    where Q is an optional coefficient (of type scalar, matrix, or diagonal
    matrix) u is in H(Curl) and v is in H(Div) or H(Curl). */
class MixedVectorCurlIntegrator : public MixedVectorIntegrator
{
public:
   MixedVectorCurlIntegrator() {}
   MixedVectorCurlIntegrator(Coefficient &q)
      : MixedVectorIntegrator(q) {}
   MixedVectorCurlIntegrator(VectorCoefficient &dq)
      : MixedVectorIntegrator(dq, true) {}
   MixedVectorCurlIntegrator(MatrixCoefficient &mq)
      : MixedVectorIntegrator(mq) {}

protected:
   inline virtual bool VerifyFiniteElementTypes(
      const FiniteElement & trial_fe,
      const FiniteElement & test_fe) const
   {
      return (trial_fe.GetDim() == 3 && test_fe.GetDim() == 3 &&
              trial_fe.GetDerivType() == mfem::FiniteElement::CURL  &&
              test_fe.GetRangeType()  == mfem::FiniteElement::VECTOR );
   }

   inline virtual const char * FiniteElementTypeFailureMessage() const
   {
      return "MixedVectorCurlIntegrator:  "
             "Trial space must be H(Curl) and the test space must be a "
             "vector field in 3D";
   }

   inline virtual void CalcTrialShape(const FiniteElement & trial_fe,
                                      ElementTransformation &Trans,
                                      DenseMatrix & shape)
   {
      trial_fe.CalcPhysCurlShape(Trans, shape);
   }
};

/** Class for integrating the bilinear form a(u,v) := (Q u, curl v) in 3D and
    where Q is an optional coefficient (of type scalar, matrix, or diagonal
    matrix) u is in H(Div) or H(Curl) and v is in H(Curl). */
class MixedVectorWeakCurlIntegrator : public MixedVectorIntegrator
{
public:
   MixedVectorWeakCurlIntegrator() {}
   MixedVectorWeakCurlIntegrator(Coefficient &q)
      : MixedVectorIntegrator(q) {}
   MixedVectorWeakCurlIntegrator(VectorCoefficient &dq)
      : MixedVectorIntegrator(dq, true) {}
   MixedVectorWeakCurlIntegrator(MatrixCoefficient &mq)
      : MixedVectorIntegrator(mq) {}

protected:
   inline virtual bool VerifyFiniteElementTypes(
      const FiniteElement & trial_fe,
      const FiniteElement & test_fe) const
   {
      return (trial_fe.GetDim() == 3 && test_fe.GetDim() == 3 &&
              trial_fe.GetRangeType() == mfem::FiniteElement::VECTOR &&
              test_fe.GetDerivType()  == mfem::FiniteElement::CURL );
   }

   inline virtual const char * FiniteElementTypeFailureMessage() const
   {
      return "MixedVectorWeakCurlIntegrator:  "
             "Trial space must be vector field in 3D and the "
             "test space must be H(Curl)";
   }

   inline virtual void CalcTestShape(const FiniteElement & test_fe,
                                     ElementTransformation &Trans,
                                     DenseMatrix & shape)
   {
      test_fe.CalcPhysCurlShape(Trans, shape);
   }
};

/** Class for integrating the bilinear form a(u,v) := - (Q u, grad v) in either
    2D or 3D and where Q is an optional coefficient (of type scalar, matrix, or
    diagonal matrix) u is in H(Div) or H(Curl) and v is in H1. */
class MixedVectorWeakDivergenceIntegrator : public MixedVectorIntegrator
{
public:
   MixedVectorWeakDivergenceIntegrator() {}
   MixedVectorWeakDivergenceIntegrator(Coefficient &q)
      : MixedVectorIntegrator(q) {}
   MixedVectorWeakDivergenceIntegrator(VectorCoefficient &dq)
      : MixedVectorIntegrator(dq, true) {}
   MixedVectorWeakDivergenceIntegrator(MatrixCoefficient &mq)
      : MixedVectorIntegrator(mq) {}

protected:
   inline virtual bool VerifyFiniteElementTypes(
      const FiniteElement & trial_fe,
      const FiniteElement & test_fe) const
   {
      return (trial_fe.GetRangeType() == mfem::FiniteElement::VECTOR &&
              test_fe.GetDerivType()  == mfem::FiniteElement::GRAD );
   }

   inline virtual const char * FiniteElementTypeFailureMessage() const
   {
      return "MixedVectorWeakDivergenceIntegrator:  "
             "Trial space must be vector field and the "
             "test space must be H1";
   }

   inline virtual void CalcTestShape(const FiniteElement & test_fe,
                                     ElementTransformation &Trans,
                                     DenseMatrix & shape)
   {
      test_fe.CalcPhysDShape(Trans, shape);
      shape *= -1.0;
   }
};

/** Class for integrating the bilinear form a(u,v) := (Q grad u, grad v) where Q
    can be a scalar or a matrix coefficient. */
class DiffusionIntegrator: public BilinearFormIntegrator
{
protected:
   Coefficient *Q;
   MatrixCoefficient *MQ;

private:
   Vector vec, pointflux, shape;
#ifndef MFEM_THREAD_SAFE
   DenseMatrix dshape, dshapedxt, invdfdx, mq;
   DenseMatrix te_dshape, te_dshapedxt;
#endif

   // PA extension
   const DofToQuad *maps;         ///< Not owned
   const GeometricFactors *geom;  ///< Not owned
   int dim, ne, dofs1D, quad1D;
   Vector pa_data;

public:
   /// Construct a diffusion integrator with coefficient Q = 1
   DiffusionIntegrator() { Q = NULL; MQ = NULL; maps = NULL; geom = NULL; }

   /// Construct a diffusion integrator with a scalar coefficient q
   DiffusionIntegrator(Coefficient &q)
      : Q(&q) { MQ = NULL; maps = NULL; geom = NULL; }

   /// Construct a diffusion integrator with a matrix coefficient q
   DiffusionIntegrator(MatrixCoefficient &q)
      : MQ(&q) { Q = NULL; maps = NULL; geom = NULL; }

   /** Given a particular Finite Element
       computes the element stiffness matrix elmat. */
   virtual void AssembleElementMatrix(const FiniteElement &el,
                                      ElementTransformation &Trans,
                                      DenseMatrix &elmat);
   /** Given a trial and test Finite Element computes the element stiffness
       matrix elmat. */
   virtual void AssembleElementMatrix2(const FiniteElement &trial_fe,
                                       const FiniteElement &test_fe,
                                       ElementTransformation &Trans,
                                       DenseMatrix &elmat);

   /// Perform the local action of the BilinearFormIntegrator
   virtual void AssembleElementVector(const FiniteElement &el,
                                      ElementTransformation &Tr,
                                      const Vector &elfun, Vector &elvect);

   virtual void ComputeElementFlux(const FiniteElement &el,
                                   ElementTransformation &Trans,
                                   Vector &u, const FiniteElement &fluxelem,
                                   Vector &flux, int with_coef = 1);

   virtual double ComputeFluxEnergy(const FiniteElement &fluxelem,
                                    ElementTransformation &Trans,
                                    Vector &flux, Vector *d_energy = NULL);

   virtual void AssemblePA(const FiniteElementSpace&);

<<<<<<< HEAD
   virtual void AssembleDiagonalPA(Vector& diag) const;
=======
   virtual void AssembleDiagonalPA(Vector &diag) const;
>>>>>>> af2ab488

   virtual void AddMultPA(const Vector&, Vector&) const;

   static const IntegrationRule &GetRule(const FiniteElement &trial_fe,
                                         const FiniteElement &test_fe);

   virtual DiffusionIntegrator* Copy() const;
};

/** Class for local mass matrix assembling a(u,v) := (Q u, v) */
class MassIntegrator: public BilinearFormIntegrator
{
protected:
#ifndef MFEM_THREAD_SAFE
   Vector shape, te_shape;
#endif
   Coefficient *Q;
   // PA extension
   Vector pa_data;
   const DofToQuad *maps;         ///< Not owned
   const GeometricFactors *geom;  ///< Not owned
   int dim, ne, nq, dofs1D, quad1D;

public:
   MassIntegrator(const IntegrationRule *ir = NULL)
      : BilinearFormIntegrator(ir) { Q = NULL; maps = NULL; geom = NULL; }

   /// Construct a mass integrator with coefficient q
   MassIntegrator(Coefficient &q, const IntegrationRule *ir = NULL)
      : BilinearFormIntegrator(ir), Q(&q) { maps = NULL; geom = NULL; }

   /** Given a particular Finite Element
       computes the element mass matrix elmat. */
   virtual void AssembleElementMatrix(const FiniteElement &el,
                                      ElementTransformation &Trans,
                                      DenseMatrix &elmat);
   virtual void AssembleElementMatrix2(const FiniteElement &trial_fe,
                                       const FiniteElement &test_fe,
                                       ElementTransformation &Trans,
                                       DenseMatrix &elmat);

   virtual void AssemblePA(const FiniteElementSpace&);

<<<<<<< HEAD
   virtual void AssembleDiagonalPA(Vector& diag) const;
=======
   virtual void AssembleDiagonalPA(Vector &diag) const;
>>>>>>> af2ab488

   virtual void AddMultPA(const Vector&, Vector&) const;

   virtual MassIntegrator* Copy() const;

   static const IntegrationRule &GetRule(const FiniteElement &trial_fe,
                                         const FiniteElement &test_fe,
                                         ElementTransformation &Trans);
};

class BoundaryMassIntegrator : public MassIntegrator
{
public:
   BoundaryMassIntegrator(Coefficient &q) : MassIntegrator(q) { }

   using BilinearFormIntegrator::AssembleFaceMatrix;

   virtual void AssembleFaceMatrix(const FiniteElement &el1,
                                   const FiniteElement &el2,
                                   FaceElementTransformations &Trans,
                                   DenseMatrix &elmat);
};

/// alpha (q . grad u, v)
class ConvectionIntegrator : public BilinearFormIntegrator
{
protected:
   VectorCoefficient *Q;
   double alpha;

private:
#ifndef MFEM_THREAD_SAFE
   DenseMatrix dshape, adjJ, Q_ir;
   Vector shape, vec2, BdFidxT;
#endif

public:
   ConvectionIntegrator(VectorCoefficient &q, double a = 1.0)
      : Q(&q) { alpha = a; }
   virtual void AssembleElementMatrix(const FiniteElement &,
                                      ElementTransformation &,
                                      DenseMatrix &);
};

/// alpha (q . grad u, v) using the "group" FE discretization
class GroupConvectionIntegrator : public BilinearFormIntegrator
{
protected:
   VectorCoefficient *Q;
   double alpha;

private:
   DenseMatrix dshape, adjJ, Q_nodal, grad;
   Vector shape;

public:
   GroupConvectionIntegrator(VectorCoefficient &q, double a = 1.0)
      : Q(&q) { alpha = a; }
   virtual void AssembleElementMatrix(const FiniteElement &,
                                      ElementTransformation &,
                                      DenseMatrix &);
};

/** Class for integrating the bilinear form a(u,v) := (Q u, v),
    where u=(u1,...,un) and v=(v1,...,vn); ui and vi are defined
    by scalar FE through standard transformation. */
class VectorMassIntegrator: public BilinearFormIntegrator
{
private:
   int vdim;
   Vector shape, te_shape, vec;
   DenseMatrix partelmat;
   DenseMatrix mcoeff;
   int Q_order;

protected:
   Coefficient *Q;
   VectorCoefficient *VQ;
   MatrixCoefficient *MQ;

public:
   /// Construct an integrator with coefficient 1.0
   VectorMassIntegrator()
      : vdim(-1), Q_order(0), Q(NULL), VQ(NULL), MQ(NULL) { }
   /** Construct an integrator with scalar coefficient q.
       If possible, save memory by using a scalar integrator since
       the resulting matrix is block diagonal with the same diagonal
       block repeated. */
   VectorMassIntegrator(Coefficient &q, int qo = 0)
      : vdim(-1), Q(&q) { VQ = NULL; MQ = NULL; Q_order = qo; }
   VectorMassIntegrator(Coefficient &q, const IntegrationRule *ir)
      : BilinearFormIntegrator(ir), vdim(-1), Q(&q)
   { VQ = NULL; MQ = NULL; Q_order = 0; }
   /// Construct an integrator with diagonal coefficient q
   VectorMassIntegrator(VectorCoefficient &q, int qo = 0)
      : vdim(q.GetVDim()), VQ(&q) { Q = NULL; MQ = NULL; Q_order = qo; }
   /// Construct an integrator with matrix coefficient q
   VectorMassIntegrator(MatrixCoefficient &q, int qo = 0)
      : vdim(q.GetVDim()), MQ(&q) { Q = NULL; VQ = NULL; Q_order = qo; }

   int GetVDim() const { return vdim; }
   void SetVDim(int vdim) { this->vdim = vdim; }

   virtual void AssembleElementMatrix(const FiniteElement &el,
                                      ElementTransformation &Trans,
                                      DenseMatrix &elmat);
   virtual void AssembleElementMatrix2(const FiniteElement &trial_fe,
                                       const FiniteElement &test_fe,
                                       ElementTransformation &Trans,
                                       DenseMatrix &elmat);
};


/** Class for integrating (div u, p) where u is a vector field given
    by VectorFiniteElement through Piola transformation (for RT
    elements); p is scalar function given by FiniteElement through
    standard transformation. Here, u is the trial function and p is
    the test function.
    Note: the element matrix returned by AssembleElementMatrix2
    does NOT depend on the ElementTransformation Trans. */
class VectorFEDivergenceIntegrator : public BilinearFormIntegrator
{
protected:
   Coefficient *Q;

private:
#ifndef MFEM_THREAD_SAFE
   Vector divshape, shape;
#endif

public:
   VectorFEDivergenceIntegrator() { Q = NULL; }
   VectorFEDivergenceIntegrator(Coefficient &q) { Q = &q; }
   virtual void AssembleElementMatrix(const FiniteElement &el,
                                      ElementTransformation &Trans,
                                      DenseMatrix &elmat) { }
   virtual void AssembleElementMatrix2(const FiniteElement &trial_fe,
                                       const FiniteElement &test_fe,
                                       ElementTransformation &Trans,
                                       DenseMatrix &elmat);
};


/** Integrator for `(-Q u, grad v)` for Nedelec (`u`) and H1 (`v`) elements.
    This is equivalent to a weak divergence of the Nedelec basis functions. */
class VectorFEWeakDivergenceIntegrator: public BilinearFormIntegrator
{
protected:
   Coefficient *Q;

private:
#ifndef MFEM_THREAD_SAFE
   DenseMatrix dshape;
   DenseMatrix dshapedxt;
   DenseMatrix vshape;
   DenseMatrix invdfdx;
#endif

public:
   VectorFEWeakDivergenceIntegrator() { Q = NULL; }
   VectorFEWeakDivergenceIntegrator(Coefficient &q) { Q = &q; }
   virtual void AssembleElementMatrix(const FiniteElement &el,
                                      ElementTransformation &Trans,
                                      DenseMatrix &elmat) { }
   virtual void AssembleElementMatrix2(const FiniteElement &trial_fe,
                                       const FiniteElement &test_fe,
                                       ElementTransformation &Trans,
                                       DenseMatrix &elmat);
};

/** Integrator for (curl u, v) for Nedelec and RT elements. If the trial and
    test spaces are switched, assembles the form (u, curl v). */
class VectorFECurlIntegrator: public BilinearFormIntegrator
{
protected:
   Coefficient *Q;

private:
#ifndef MFEM_THREAD_SAFE
   DenseMatrix curlshapeTrial;
   DenseMatrix vshapeTest;
   DenseMatrix curlshapeTrial_dFT;
#endif

public:
   VectorFECurlIntegrator() { Q = NULL; }
   VectorFECurlIntegrator(Coefficient &q) { Q = &q; }
   virtual void AssembleElementMatrix(const FiniteElement &el,
                                      ElementTransformation &Trans,
                                      DenseMatrix &elmat) { }
   virtual void AssembleElementMatrix2(const FiniteElement &trial_fe,
                                       const FiniteElement &test_fe,
                                       ElementTransformation &Trans,
                                       DenseMatrix &elmat);
};

/// Class for integrating (Q D_i(u), v); u and v are scalars
class DerivativeIntegrator : public BilinearFormIntegrator
{
protected:
   Coefficient* Q;

private:
   int xi;
   DenseMatrix dshape, dshapedxt, invdfdx;
   Vector shape, dshapedxi;

public:
   DerivativeIntegrator(Coefficient &q, int i) : Q(&q), xi(i) { }
   virtual void AssembleElementMatrix(const FiniteElement &el,
                                      ElementTransformation &Trans,
                                      DenseMatrix &elmat)
   { AssembleElementMatrix2(el,el,Trans,elmat); }
   virtual void AssembleElementMatrix2(const FiniteElement &trial_fe,
                                       const FiniteElement &test_fe,
                                       ElementTransformation &Trans,
                                       DenseMatrix &elmat);
};

/// Integrator for (curl u, curl v) for Nedelec elements
class CurlCurlIntegrator: public BilinearFormIntegrator
{
private:
   Vector vec, pointflux;
#ifndef MFEM_THREAD_SAFE
   DenseMatrix curlshape, curlshape_dFt, M;
   DenseMatrix vshape, projcurl;
#endif

protected:
   Coefficient *Q;
   MatrixCoefficient *MQ;

public:
   CurlCurlIntegrator() { Q = NULL; MQ = NULL; }
   /// Construct a bilinear form integrator for Nedelec elements
   CurlCurlIntegrator(Coefficient &q) : Q(&q) { MQ = NULL; }
   CurlCurlIntegrator(MatrixCoefficient &m) : MQ(&m) { Q = NULL; }

   /* Given a particular Finite Element, compute the
      element curl-curl matrix elmat */
   virtual void AssembleElementMatrix(const FiniteElement &el,
                                      ElementTransformation &Trans,
                                      DenseMatrix &elmat);

   virtual void ComputeElementFlux(const FiniteElement &el,
                                   ElementTransformation &Trans,
                                   Vector &u, const FiniteElement &fluxelem,
                                   Vector &flux, int with_coef);

   virtual double ComputeFluxEnergy(const FiniteElement &fluxelem,
                                    ElementTransformation &Trans,
                                    Vector &flux, Vector *d_energy = NULL);
};

/** Integrator for (curl u, curl v) for FE spaces defined by 'dim' copies of a
    scalar FE space. */
class VectorCurlCurlIntegrator: public BilinearFormIntegrator
{
private:
#ifndef MFEM_THREAD_SAFE
   DenseMatrix dshape_hat, dshape, curlshape, Jadj, grad_hat, grad;
#endif

protected:
   Coefficient *Q;

public:
   VectorCurlCurlIntegrator() { Q = NULL; }

   VectorCurlCurlIntegrator(Coefficient &q) : Q(&q) { }

   /// Assemble an element matrix
   virtual void AssembleElementMatrix(const FiniteElement &el,
                                      ElementTransformation &Trans,
                                      DenseMatrix &elmat);
   /// Compute element energy: (1/2) (curl u, curl u)_E
   virtual double GetElementEnergy(const FiniteElement &el,
                                   ElementTransformation &Tr,
                                   const Vector &elfun);
};

/// Integrator for (Q u, v) for VectorFiniteElements
class VectorFEMassIntegrator: public BilinearFormIntegrator
{
private:
   void Init(Coefficient *q, VectorCoefficient *vq, MatrixCoefficient *mq)
   { Q = q; VQ = vq; MQ = mq; }

#ifndef MFEM_THREAD_SAFE
   Vector shape;
   Vector D;
   DenseMatrix K;
   DenseMatrix test_vshape;
   DenseMatrix trial_vshape;
#endif

protected:
   Coefficient *Q;
   VectorCoefficient *VQ;
   MatrixCoefficient *MQ;

public:
   VectorFEMassIntegrator() { Init(NULL, NULL, NULL); }
   VectorFEMassIntegrator(Coefficient *_q) { Init(_q, NULL, NULL); }
   VectorFEMassIntegrator(Coefficient &q) { Init(&q, NULL, NULL); }
   VectorFEMassIntegrator(VectorCoefficient *_vq) { Init(NULL, _vq, NULL); }
   VectorFEMassIntegrator(VectorCoefficient &vq) { Init(NULL, &vq, NULL); }
   VectorFEMassIntegrator(MatrixCoefficient *_mq) { Init(NULL, NULL, _mq); }
   VectorFEMassIntegrator(MatrixCoefficient &mq) { Init(NULL, NULL, &mq); }

   virtual void AssembleElementMatrix(const FiniteElement &el,
                                      ElementTransformation &Trans,
                                      DenseMatrix &elmat);
   virtual void AssembleElementMatrix2(const FiniteElement &trial_fe,
                                       const FiniteElement &test_fe,
                                       ElementTransformation &Trans,
                                       DenseMatrix &elmat);
};

/** Integrator for (Q div u, p) where u=(v1,...,vn) and all vi are in the same
    scalar FE space; p is also in a (different) scalar FE space.  */
class VectorDivergenceIntegrator : public BilinearFormIntegrator
{
protected:
   Coefficient *Q;

private:
   Vector shape;
   Vector divshape;
   DenseMatrix dshape;
   DenseMatrix gshape;
   DenseMatrix Jadj;

public:
   VectorDivergenceIntegrator() { Q = NULL; }
   VectorDivergenceIntegrator(Coefficient *_q) { Q = _q; }
   VectorDivergenceIntegrator(Coefficient &q) { Q = &q; }

   virtual void AssembleElementMatrix2(const FiniteElement &trial_fe,
                                       const FiniteElement &test_fe,
                                       ElementTransformation &Trans,
                                       DenseMatrix &elmat);
};

/// (Q div u, div v) for RT elements
class DivDivIntegrator: public BilinearFormIntegrator
{
protected:
   Coefficient *Q;

private:
#ifndef MFEM_THREAD_SAFE
   Vector divshape;
#endif

public:
   DivDivIntegrator() { Q = NULL; }
   DivDivIntegrator(Coefficient &q) : Q(&q) { }

   virtual void AssembleElementMatrix(const FiniteElement &el,
                                      ElementTransformation &Trans,
                                      DenseMatrix &elmat);
};

/** Integrator for
      (Q grad u, grad v) = sum_i (Q grad u_i, grad v_i) e_i e_i^T
    for FE spaces defined by 'dim' copies of a scalar FE space. Where e_i
    is the unit vector in the i-th direction.  The resulting local element
    matrix is a block-diagonal matrix consisting of 'dim' copies of a scalar
    diffusion matrix in each diagonal block. */
class VectorDiffusionIntegrator : public BilinearFormIntegrator
{
protected:
   Coefficient *Q;

private:
   DenseMatrix Jinv;
   DenseMatrix dshape;
   DenseMatrix gshape;
   DenseMatrix pelmat;

public:
   VectorDiffusionIntegrator() { Q = NULL; }
   VectorDiffusionIntegrator(Coefficient &q) { Q = &q; }

   virtual void AssembleElementMatrix(const FiniteElement &el,
                                      ElementTransformation &Trans,
                                      DenseMatrix &elmat);
   virtual void AssembleElementVector(const FiniteElement &el,
                                      ElementTransformation &Tr,
                                      const Vector &elfun, Vector &elvect);
};

/** Integrator for the linear elasticity form:
    a(u,v) = (lambda div(u), div(v)) + (2 mu e(u), e(v)),
    where e(v) = (1/2) (grad(v) + grad(v)^T).
    This is a 'Vector' integrator, i.e. defined for FE spaces
    using multiple copies of a scalar FE space. */
class ElasticityIntegrator : public BilinearFormIntegrator
{
protected:
   double q_lambda, q_mu;
   Coefficient *lambda, *mu;

private:
#ifndef MFEM_THREAD_SAFE
   Vector shape;
   DenseMatrix dshape, gshape, pelmat;
   Vector divshape;
#endif

public:
   ElasticityIntegrator(Coefficient &l, Coefficient &m)
   { lambda = &l; mu = &m; }
   /** With this constructor lambda = q_l * m and mu = q_m * m;
       if dim * q_l + 2 * q_m = 0 then trace(sigma) = 0. */
   ElasticityIntegrator(Coefficient &m, double q_l, double q_m)
   { lambda = NULL; mu = &m; q_lambda = q_l; q_mu = q_m; }

   virtual void AssembleElementMatrix(const FiniteElement &,
                                      ElementTransformation &,
                                      DenseMatrix &);

   /** Compute the stress corresponding to the local displacement @a u and
       interpolate it at the nodes of the given @a fluxelem. Only the symmetric
       part of the stress is stored, so that the size of @a flux is equal to
       the number of DOFs in @a fluxelem times dim*(dim+1)/2. In 2D, the order
       of the stress components is: s_xx, s_yy, s_xy. In 3D, it is: s_xx, s_yy,
       s_zz, s_xy, s_xz, s_yz. In other words, @a flux is the local vector for
       a FE space with dim*(dim+1)/2 vector components, based on the finite
       element @a fluxelem. */
   virtual void ComputeElementFlux(const FiniteElement &el,
                                   ElementTransformation &Trans,
                                   Vector &u,
                                   const FiniteElement &fluxelem,
                                   Vector &flux, int with_coef = 1);

   /** Compute the element energy (integral of the strain energy density)
       corresponding to the stress represented by @a flux which is a vector of
       coefficients multiplying the basis functions defined by @a fluxelem. In
       other words, @a flux is the local vector for a FE space with
       dim*(dim+1)/2 vector components, based on the finite element @a fluxelem.
       The number of components, dim*(dim+1)/2 is such that it represents the
       symmetric part of the (symmetric) stress tensor. The order of the
       components is: s_xx, s_yy, s_xy in 2D, and s_xx, s_yy, s_zz, s_xy, s_xz,
       s_yz in 3D. */
   virtual double ComputeFluxEnergy(const FiniteElement &fluxelem,
                                    ElementTransformation &Trans,
                                    Vector &flux, Vector *d_energy = NULL);
};

/** Integrator for the DG form:
    alpha < rho_u (u.n) {v},[w] > + beta < rho_u |u.n| [v],[w] >,
    where v and w are the trial and test variables, respectively, and rho/u are
    given scalar/vector coefficients. The vector coefficient, u, is assumed to
    be continuous across the faces and when given the scalar coefficient, rho,
    is assumed to be discontinuous. The integrator uses the upwind value of rho,
    rho_u, which is value from the side into which the vector coefficient, u,
    points. */
class DGTraceIntegrator : public BilinearFormIntegrator
{
protected:
   Coefficient *rho;
   VectorCoefficient *u;
   double alpha, beta;

private:
   Vector shape1, shape2;

public:
   /// Construct integrator with rho = 1.
   DGTraceIntegrator(VectorCoefficient &_u, double a, double b)
   { rho = NULL; u = &_u; alpha = a; beta = b; }

   DGTraceIntegrator(Coefficient &_rho, VectorCoefficient &_u,
                     double a, double b)
   { rho = &_rho; u = &_u; alpha = a; beta = b; }

   using BilinearFormIntegrator::AssembleFaceMatrix;
   virtual void AssembleFaceMatrix(const FiniteElement &el1,
                                   const FiniteElement &el2,
                                   FaceElementTransformations &Trans,
                                   DenseMatrix &elmat);
};

/** Integrator for the DG form:

    - < {(Q grad(u)).n}, [v] > + sigma < [u], {(Q grad(v)).n} >
    + kappa < {h^{-1} Q} [u], [v] >,

    where Q is a scalar or matrix diffusion coefficient and u, v are the trial
    and test spaces, respectively. The parameters sigma and kappa determine the
    DG method to be used (when this integrator is added to the "broken"
    DiffusionIntegrator):
    * sigma = -1, kappa >= kappa0: symm. interior penalty (IP or SIPG) method,
    * sigma = +1, kappa > 0: non-symmetric interior penalty (NIPG) method,
    * sigma = +1, kappa = 0: the method of Baumann and Oden. */
class DGDiffusionIntegrator : public BilinearFormIntegrator
{
protected:
   Coefficient *Q;
   MatrixCoefficient *MQ;
   double sigma, kappa;

   // these are not thread-safe!
   Vector shape1, shape2, dshape1dn, dshape2dn, nor, nh, ni;
   DenseMatrix jmat, dshape1, dshape2, mq, adjJ;

public:
   DGDiffusionIntegrator(const double s, const double k)
      : Q(NULL), MQ(NULL), sigma(s), kappa(k) { }
   DGDiffusionIntegrator(Coefficient &q, const double s, const double k)
      : Q(&q), MQ(NULL), sigma(s), kappa(k) { }
   DGDiffusionIntegrator(MatrixCoefficient &q, const double s, const double k)
      : Q(NULL), MQ(&q), sigma(s), kappa(k) { }
   using BilinearFormIntegrator::AssembleFaceMatrix;
   virtual void AssembleFaceMatrix(const FiniteElement &el1,
                                   const FiniteElement &el2,
                                   FaceElementTransformations &Trans,
                                   DenseMatrix &elmat);
};

/** Integrator for the DG elasticity form, for the formulations see:
    - PhD Thesis of Jonas De Basabe, High-Order Finite %Element Methods for
      Seismic Wave Propagation, UT Austin, 2009, p. 23, and references therein
    - Peter Hansbo and Mats G. Larson, Discontinuous Galerkin and the
      Crouzeix-Raviart %Element: Application to Elasticity, PREPRINT 2000-09,
      p.3

    \f[
    - \left< \{ \tau(u) \}, [v] \right> + \alpha \left< \{ \tau(v) \}, [u]
        \right> + \kappa \left< h^{-1} \{ \lambda + 2 \mu \} [u], [v] \right>
    \f]

    where \f$ \left<u, v\right> = \int_{F} u \cdot v \f$, and \f$ F \f$ is a
    face which is either a boundary face \f$ F_b \f$ of an element \f$ K \f$ or
    an interior face \f$ F_i \f$ separating elements \f$ K_1 \f$ and \f$ K_2 \f$.

    In the bilinear form above \f$ \tau(u) \f$ is traction, and it's also
    \f$ \tau(u) = \sigma(u) \cdot \vec{n} \f$, where \f$ \sigma(u) \f$ is
    stress, and \f$ \vec{n} \f$ is the unit normal vector w.r.t. to \f$ F \f$.

    In other words, we have
    \f[
    - \left< \{ \sigma(u) \cdot \vec{n} \}, [v] \right> + \alpha \left< \{
        \sigma(v) \cdot \vec{n} \}, [u] \right> + \kappa \left< h^{-1} \{
        \lambda + 2 \mu \} [u], [v] \right>
    \f]

    For isotropic media
    \f[
    \begin{split}
    \sigma(u) &= \lambda \nabla \cdot u I + 2 \mu \varepsilon(u) \\
              &= \lambda \nabla \cdot u I + 2 \mu \frac{1}{2} (\nabla u + \nabla
                 u^T) \\
              &= \lambda \nabla \cdot u I + \mu (\nabla u + \nabla u^T)
    \end{split}
    \f]

    where \f$ I \f$ is identity matrix, \f$ \lambda \f$ and \f$ \mu \f$ are Lame
    coefficients (see ElasticityIntegrator), \f$ u, v \f$ are the trial and test
    functions, respectively.

    The parameters \f$ \alpha \f$ and \f$ \kappa \f$ determine the DG method to
    use (when this integrator is added to the "broken" ElasticityIntegrator):

    - IIPG, \f$\alpha = 0\f$,
      C. Dawson, S. Sun, M. Wheeler, Compatible algorithms for coupled flow and
      transport, Comp. Meth. Appl. Mech. Eng., 193(23-26), 2565-2580, 2004.

    - SIPG, \f$\alpha = -1\f$,
      M. Grote, A. Schneebeli, D. Schotzau, Discontinuous Galerkin Finite
      %Element Method for the Wave Equation, SINUM, 44(6), 2408-2431, 2006.

    - NIPG, \f$\alpha = 1\f$,
      B. Riviere, M. Wheeler, V. Girault, A Priori Error Estimates for Finite
      %Element Methods Based on Discontinuous Approximation Spaces for Elliptic
      Problems, SINUM, 39(3), 902-931, 2001.

    This is a '%Vector' integrator, i.e. defined for FE spaces using multiple
    copies of a scalar FE space.
 */
class DGElasticityIntegrator : public BilinearFormIntegrator
{
public:
   DGElasticityIntegrator(double alpha_, double kappa_)
      : lambda(NULL), mu(NULL), alpha(alpha_), kappa(kappa_) { }

   DGElasticityIntegrator(Coefficient &lambda_, Coefficient &mu_,
                          double alpha_, double kappa_)
      : lambda(&lambda_), mu(&mu_), alpha(alpha_), kappa(kappa_) { }

   using BilinearFormIntegrator::AssembleFaceMatrix;
   virtual void AssembleFaceMatrix(const FiniteElement &el1,
                                   const FiniteElement &el2,
                                   FaceElementTransformations &Trans,
                                   DenseMatrix &elmat);

protected:
   Coefficient *lambda, *mu;
   double alpha, kappa;

#ifndef MFEM_THREAD_SAFE
   // values of all scalar basis functions for one component of u (which is a
   // vector) at the integration point in the reference space
   Vector shape1, shape2;
   // values of derivatives of all scalar basis functions for one component
   // of u (which is a vector) at the integration point in the reference space
   DenseMatrix dshape1, dshape2;
   // Adjugate of the Jacobian of the transformation: adjJ = det(J) J^{-1}
   DenseMatrix adjJ;
   // gradient of shape functions in the real (physical, not reference)
   // coordinates, scaled by det(J):
   //    dshape_ps(jdof,jm) = sum_{t} adjJ(t,jm)*dshape(jdof,t)
   DenseMatrix dshape1_ps, dshape2_ps;
   Vector nor;  // nor = |weight(J_face)| n
   Vector nL1, nL2;  // nL1 = (lambda1 * ip.weight / detJ1) nor
   Vector nM1, nM2;  // nM1 = (mu1     * ip.weight / detJ1) nor
   Vector dshape1_dnM, dshape2_dnM; // dshape1_dnM = dshape1_ps . nM1
   // 'jmat' corresponds to the term: kappa <h^{-1} {lambda + 2 mu} [u], [v]>
   DenseMatrix jmat;
#endif

   static void AssembleBlock(
      const int dim, const int row_ndofs, const int col_ndofs,
      const int row_offset, const int col_offset,
      const double jmatcoef, const Vector &col_nL, const Vector &col_nM,
      const Vector &row_shape, const Vector &col_shape,
      const Vector &col_dshape_dnM, const DenseMatrix &col_dshape,
      DenseMatrix &elmat, DenseMatrix &jmat);
};

/** Integrator for the DPG form: < v, [w] > over all faces (the interface) where
    the trial variable v is defined on the interface and the test variable w is
    defined inside the elements, generally in a DG space. */
class TraceJumpIntegrator : public BilinearFormIntegrator
{
private:
   Vector face_shape, shape1, shape2;

public:
   TraceJumpIntegrator() { }
   using BilinearFormIntegrator::AssembleFaceMatrix;
   virtual void AssembleFaceMatrix(const FiniteElement &trial_face_fe,
                                   const FiniteElement &test_fe1,
                                   const FiniteElement &test_fe2,
                                   FaceElementTransformations &Trans,
                                   DenseMatrix &elmat);
};

/** Integrator for the form: < v, [w.n] > over all faces (the interface) where
    the trial variable v is defined on the interface and the test variable w is
    in an H(div)-conforming space. */
class NormalTraceJumpIntegrator : public BilinearFormIntegrator
{
private:
   Vector face_shape, normal, shape1_n, shape2_n;
   DenseMatrix shape1, shape2;

public:
   NormalTraceJumpIntegrator() { }
   using BilinearFormIntegrator::AssembleFaceMatrix;
   virtual void AssembleFaceMatrix(const FiniteElement &trial_face_fe,
                                   const FiniteElement &test_fe1,
                                   const FiniteElement &test_fe2,
                                   FaceElementTransformations &Trans,
                                   DenseMatrix &elmat);
};

/** Abstract class to serve as a base for local interpolators to be used in the
    DiscreteLinearOperator class. */
class DiscreteInterpolator : public BilinearFormIntegrator { };


/** Class for constructing the gradient as a DiscreteLinearOperator from an
    H1-conforming space to an H(curl)-conforming space. The range space can be
    vector L2 space as well. */
class GradientInterpolator : public DiscreteInterpolator
{
public:
   virtual void AssembleElementMatrix2(const FiniteElement &h1_fe,
                                       const FiniteElement &nd_fe,
                                       ElementTransformation &Trans,
                                       DenseMatrix &elmat)
   { nd_fe.ProjectGrad(h1_fe, Trans, elmat); }
};


/** Class for constructing the identity map as a DiscreteLinearOperator. This
    is the discrete embedding matrix when the domain space is a subspace of
    the range space. Otherwise, a dof projection matrix is constructed. */
class IdentityInterpolator : public DiscreteInterpolator
{
public:
   virtual void AssembleElementMatrix2(const FiniteElement &dom_fe,
                                       const FiniteElement &ran_fe,
                                       ElementTransformation &Trans,
                                       DenseMatrix &elmat)
   { ran_fe.Project(dom_fe, Trans, elmat); }
};


/** Class for constructing the (local) discrete curl matrix which can be used
    as an integrator in a DiscreteLinearOperator object to assemble the global
    discrete curl matrix. */
class CurlInterpolator : public DiscreteInterpolator
{
public:
   virtual void AssembleElementMatrix2(const FiniteElement &dom_fe,
                                       const FiniteElement &ran_fe,
                                       ElementTransformation &Trans,
                                       DenseMatrix &elmat)
   { ran_fe.ProjectCurl(dom_fe, Trans, elmat); }
};


/** Class for constructing the (local) discrete divergence matrix which can
    be used as an integrator in a DiscreteLinearOperator object to assemble
    the global discrete divergence matrix.

    Note: Since the dofs in the L2_FECollection are nodal values, the local
    discrete divergence matrix (with an RT-type domain space) will depend on
    the transformation. On the other hand, the local matrix returned by
    VectorFEDivergenceIntegrator is independent of the transformation. */
class DivergenceInterpolator : public DiscreteInterpolator
{
public:
   virtual void AssembleElementMatrix2(const FiniteElement &dom_fe,
                                       const FiniteElement &ran_fe,
                                       ElementTransformation &Trans,
                                       DenseMatrix &elmat)
   { ran_fe.ProjectDiv(dom_fe, Trans, elmat); }
};


/** A trace face interpolator class for interpolating the normal component of
    the domain space, e.g. vector H1, into the range space, e.g. the trace of
    RT which uses FiniteElement::INTEGRAL map type. */
class NormalInterpolator : public DiscreteInterpolator
{
public:
   virtual void AssembleElementMatrix2(const FiniteElement &dom_fe,
                                       const FiniteElement &ran_fe,
                                       ElementTransformation &Trans,
                                       DenseMatrix &elmat);
};

/** Interpolator of a scalar coefficient multiplied by a scalar field onto
    another scalar field. Note that this can produce inaccurate fields unless
    the target is sufficiently high order. */
class ScalarProductInterpolator : public DiscreteInterpolator
{
public:
   ScalarProductInterpolator(Coefficient & sc) : Q(&sc) { }

   virtual void AssembleElementMatrix2(const FiniteElement &dom_fe,
                                       const FiniteElement &ran_fe,
                                       ElementTransformation &Trans,
                                       DenseMatrix &elmat);

protected:
   Coefficient *Q;
};

/** Interpolator of a scalar coefficient multiplied by a vector field onto
    another vector field. Note that this can produce inaccurate fields unless
    the target is sufficiently high order. */
class ScalarVectorProductInterpolator : public DiscreteInterpolator
{
public:
   ScalarVectorProductInterpolator(Coefficient & sc)
      : Q(&sc) { }

   virtual void AssembleElementMatrix2(const FiniteElement &dom_fe,
                                       const FiniteElement &ran_fe,
                                       ElementTransformation &Trans,
                                       DenseMatrix &elmat);
protected:
   Coefficient *Q;
};

/** Interpolator of a vector coefficient multiplied by a scalar field onto
    another vector field. Note that this can produce inaccurate fields unless
    the target is sufficiently high order. */
class VectorScalarProductInterpolator : public DiscreteInterpolator
{
public:
   VectorScalarProductInterpolator(VectorCoefficient & vc)
      : VQ(&vc) { }

   virtual void AssembleElementMatrix2(const FiniteElement &dom_fe,
                                       const FiniteElement &ran_fe,
                                       ElementTransformation &Trans,
                                       DenseMatrix &elmat);
protected:
   VectorCoefficient *VQ;
};

/** Interpolator of the cross product between a vector coefficient and an
    H(curl)-conforming field onto an H(div)-conforming field. The range space
    can also be vector L2. */
class VectorCrossProductInterpolator : public DiscreteInterpolator
{
public:
   VectorCrossProductInterpolator(VectorCoefficient & vc)
      : VQ(&vc) { }

   virtual void AssembleElementMatrix2(const FiniteElement &nd_fe,
                                       const FiniteElement &rt_fe,
                                       ElementTransformation &Trans,
                                       DenseMatrix &elmat);
protected:
   VectorCoefficient *VQ;
};

/** Interpolator of the inner product between a vector coefficient and an
    H(div)-conforming field onto an L2-conforming field. The range space can
    also be H1. */
class VectorInnerProductInterpolator : public DiscreteInterpolator
{
public:
   VectorInnerProductInterpolator(VectorCoefficient & vc) : VQ(&vc) { }

   virtual void AssembleElementMatrix2(const FiniteElement &rt_fe,
                                       const FiniteElement &l2_fe,
                                       ElementTransformation &Trans,
                                       DenseMatrix &elmat);
protected:
   VectorCoefficient *VQ;
};

}

#endif<|MERGE_RESOLUTION|>--- conflicted
+++ resolved
@@ -44,13 +44,8 @@
        used later in the methods AddMultPA() and AddMultTransposePA(). */
    virtual void AssemblePA(const FiniteElementSpace &fes);
 
-<<<<<<< HEAD
-   /// assemble diagonal into vector diag
-   virtual void AssembleDiagonalPA(Vector& diag) const;
-=======
    /// Assemble diagonal into Vector @a diag.
    virtual void AssembleDiagonalPA(Vector &diag) const;
->>>>>>> af2ab488
 
    /// Method for partially assembled action.
    /** Perform the action of integrator on the input @a x and add the result to
@@ -1734,11 +1729,7 @@
 
    virtual void AssemblePA(const FiniteElementSpace&);
 
-<<<<<<< HEAD
-   virtual void AssembleDiagonalPA(Vector& diag) const;
-=======
    virtual void AssembleDiagonalPA(Vector &diag) const;
->>>>>>> af2ab488
 
    virtual void AddMultPA(const Vector&, Vector&) const;
 
@@ -1782,11 +1773,7 @@
 
    virtual void AssemblePA(const FiniteElementSpace&);
 
-<<<<<<< HEAD
-   virtual void AssembleDiagonalPA(Vector& diag) const;
-=======
    virtual void AssembleDiagonalPA(Vector &diag) const;
->>>>>>> af2ab488
 
    virtual void AddMultPA(const Vector&, Vector&) const;
 
