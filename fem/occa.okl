// Copyright (c) 2010, Lawrence Livermore National Security, LLC. Produced at
// the Lawrence Livermore National Laboratory. LLNL-CODE-443211. All Rights
// reserved. See file COPYRIGHT for details.
//
// This file is part of the MFEM library. For more information and source code
// availability see http://mfem.org.
//
// MFEM is free software; you can redistribute it and/or modify it under the
// terms of the GNU Lesser General Public License (as published by the Free
// Software Foundation) version 2.1 dated February 1999.

#if Q1D < D1D
#  define M1D D1D
#else
#  define M1D Q1D
#endif
#define M2D (M1D*M1D)

#define DQ1D (D1D*Q1D)

#define Q2D (Q1D*Q1D)
#define Q3D (Q1D*Q1D*Q1D)

#define M2_ELEMENT_BATCH 32

#define QUAD_2D_ID(X, Y) (X + ((Y) * Q1D))
#define QUAD_3D_ID(X, Y, Z) (X + ((Y) * Q1D) + ((Z) * Q2D))

typedef double* DofToQuad_t @dim(Q1D, D1D);
typedef double* QuadToDof_t @dim(D1D, Q1D);

typedef double* DLocal2D_t @dim(D1D, D1D, NE);
typedef double* QLocal2D_t @dim(Q1D, Q1D, NE);

typedef double* DLocal3D_t @dim(D1D, D1D, D1D, NE);
typedef double* QLocal3D_t @dim(Q1D, Q1D, Q1D, NE);

typedef double* Jacobian2D_t @dim(Q2D, 2, 2, NE);
typedef double* Jacobian3D_t @dim(Q3D, 3, 3, NE);

typedef double* Coeff2D_t @dim(Q2D, NE);
typedef double* Coeff3D_t @dim(Q3D, NE);

typedef double* SymmOperator2D_t @dim(Q2D, 3, NE);
typedef double* SymmOperator3D_t @dim(Q3D, 6, NE);

@kernel void DiffusionSetup2D(const int NE,
                              @restrict const double *W,
                              @restrict const Jacobian2D_t J,
                              @restrict const Coeff2D_t C,
<<<<<<< HEAD
                              @restrict SymmOperator2D_t op) {
=======
                              @restrict SymmOperator2D_t op,
                              const bool const_c) {
>>>>>>> 1b80b827
  for (int e = 0; e < NE; ++e; @outer) {
    for (int q = 0; q < Q2D; ++q; @inner) {
      const double J11 = J(q, 0, 0, e), J12 = J(q, 1, 0, e);
      const double J21 = J(q, 0, 1, e), J22 = J(q, 1, 1, e);
<<<<<<< HEAD
      const double c_detJ = W[q] * C(q,e) / ((J11 * J22) - (J21 * J12));
=======
      const double coeff = const_c ? C(0,0) : C(q,e);
      const double c_detJ = W[q] * coeff / ((J11 * J22) - (J21 * J12));
>>>>>>> 1b80b827
      op(q, 0, e) =  c_detJ * (J21*J21 + J22*J22); // (1,1)
      op(q, 1, e) = -c_detJ * (J21*J11 + J22*J12); // (1,2), (2,1)
      op(q, 2, e) =  c_detJ * (J11*J11 + J12*J12); // (2,2)
    }
  }
}

@kernel void DiffusionSetup3D(const int NE,
                              @restrict const double *W,
                              @restrict const Jacobian3D_t J,
                              @restrict const Coeff3D_t C,
<<<<<<< HEAD
                              @restrict SymmOperator3D_t op) {
=======
                              @restrict SymmOperator3D_t op,
                              const bool const_c) {
>>>>>>> 1b80b827
  for (int e = 0; e < NE; ++e; @outer) {
    for (int q = 0; q < Q3D; ++q; @inner) {
      const double J11 = J(q, 0, 0, e), J12 = J(q, 1, 0, e), J13 = J(q, 2, 0, e);
      const double J21 = J(q, 0, 1, e), J22 = J(q, 1, 1, e), J23 = J(q, 2, 1, e);
      const double J31 = J(q, 0, 2, e), J32 = J(q, 1, 2, e), J33 = J(q, 2, 2, e);

      const double detJ = ((J11 * J22 * J33) + (J12 * J23 * J31) + (J13 * J21 * J32) -
                           (J13 * J22 * J31) - (J12 * J21 * J33) - (J11 * J23 * J32));

<<<<<<< HEAD
      const double c_detJ = W[q] * C(q,e) / detJ;
=======
      const double coeff = const_c ? C(0,0) : C(q,e);
      const double c_detJ = W[q] * coeff / detJ;
>>>>>>> 1b80b827

      // adj(J)
      const double A11 = (J22 * J33) - (J23 * J32);
      const double A12 = (J23 * J31) - (J21 * J33);
      const double A13 = (J21 * J32) - (J22 * J31);

      const double A21 = (J13 * J32) - (J12 * J33);
      const double A22 = (J11 * J33) - (J13 * J31);
      const double A23 = (J12 * J31) - (J11 * J32);

      const double A31 = (J12 * J23) - (J13 * J22);
      const double A32 = (J13 * J21) - (J11 * J23);
      const double A33 = (J11 * J22) - (J12 * J21);

      // adj(J)^Tadj(J)
      op(q, 0, e) = c_detJ * (A11*A11 + A21*A21 + A31*A31); // (1,1)
      op(q, 1, e) = c_detJ * (A11*A12 + A21*A22 + A31*A32); // (1,2), (2,1)
      op(q, 2, e) = c_detJ * (A11*A13 + A21*A23 + A31*A33); // (1,3), (3,1)
      op(q, 3, e) = c_detJ * (A12*A12 + A22*A22 + A32*A32); // (2,2)
      op(q, 4, e) = c_detJ * (A12*A13 + A22*A23 + A32*A33); // (2,3), (3,2)
      op(q, 5, e) = c_detJ * (A13*A13 + A23*A23 + A33*A33); // (3,3)
    }
  }
}

@kernel void DiffusionApply2D_CPU(const int NE,
                                  @restrict const DofToQuad_t B,
                                  @restrict const DofToQuad_t G,
                                  @restrict const QuadToDof_t Bt,
                                  @restrict const QuadToDof_t Gt,
                                  @restrict const SymmOperator2D_t op,
                                  @restrict const DLocal2D_t X,
                                  @restrict DLocal2D_t Y) {
   // Iterate over elements
   for (int e = 0; e < NE; ++e; @outer) {
      for (int dummy = 0; dummy < 1; ++dummy; @inner) {
         double grad[Q1D][Q1D][2];
         for (int qy = 0; qy < Q1D; ++qy) {
            for (int qx = 0; qx < Q1D; ++qx) {
               grad[qy][qx][0] = 0;
               grad[qy][qx][1] = 0;
            }
         }

         for (int dy = 0; dy < D1D; ++dy) {
            double gradX[Q1D][2];
            for (int qx = 0; qx < Q1D; ++qx) {
               gradX[qx][0] = 0;
               gradX[qx][1] = 0;
            }

            for (int dx = 0; dx < D1D; ++dx) {
               const double s = X(dx, dy, e);
               for (int qx = 0; qx < Q1D; ++qx) {
                  gradX[qx][0] += s * B(qx, dx);
                  gradX[qx][1] += s * G(qx, dx);
               }
            }

            for (int qy = 0; qy < Q1D; ++qy) {
               const double wy  = B(qy, dy);
               const double wDy = G(qy, dy);
               for (int qx = 0; qx < Q1D; ++qx) {
                  grad[qy][qx][0] += gradX[qx][1] * wy;
                  grad[qy][qx][1] += gradX[qx][0] * wDy;
               }
            }
         }

         // Calculate Dxy, xDy in plane
         for (int qy = 0; qy < Q1D; ++qy) {
            for (int qx = 0; qx < Q1D; ++qx) {
               const int q = QUAD_2D_ID(qx, qy);
               const double O11 = op(q, 0, e);
               const double O12 = op(q, 1, e);
               const double O22 = op(q, 2, e);

               const double gradX = grad[qy][qx][0];
               const double gradY = grad[qy][qx][1];

               grad[qy][qx][0] = (O11 * gradX) + (O12 * gradY);
               grad[qy][qx][1] = (O12 * gradX) + (O22 * gradY);
            }
         }

         for (int qy = 0; qy < Q1D; ++qy) {
            double gradX[D1D][2];
            for (int dx = 0; dx < D1D; ++dx) {
               gradX[dx][0] = 0;
               gradX[dx][1] = 0;
            }

            for (int qx = 0; qx < Q1D; ++qx) {
               const double gX = grad[qy][qx][0];
               const double gY = grad[qy][qx][1];
               for (int dx = 0; dx < D1D; ++dx) {
                  const double wx  = Bt(dx, qx);
                  const double wDx = Gt(dx, qx);
                  gradX[dx][0] += gX * wDx;
                  gradX[dx][1] += gY * wx;
               }
            }

            for (int dy = 0; dy < D1D; ++dy) {
               const double wy  = Bt(dy, qy);
               const double wDy = Gt(dy, qy);
               for (int dx = 0; dx < D1D; ++dx) {
                  Y(dx, dy, e) += ((gradX[dx][0] * wy) +
                                   (gradX[dx][1] * wDy));
               }
            }
         }
      }
   }
}

@kernel void DiffusionApply2D_GPU(const int NE,
                                  @restrict const DofToQuad_t B,
                                  @restrict const DofToQuad_t G,
                                  @restrict const QuadToDof_t Bt,
                                  @restrict const QuadToDof_t Gt,
                                  @restrict const SymmOperator2D_t op,
                                  @restrict const DLocal2D_t X,
                                  @restrict DLocal2D_t Y) {
   // Iterate over elements
   for (int eOff = 0; eOff < NE; eOff += M2_ELEMENT_BATCH; @outer) {
      // Store dof <--> quad mappings
      @shared double s_B[DQ1D] @dim(Q1D, D1D);
      @shared double s_G[DQ1D] @dim(Q1D, D1D);
      @shared double s_Bt[DQ1D] @dim(D1D, Q1D);
      @shared double s_Gt[DQ1D] @dim(D1D, Q1D);

      // Store xy planes in @shared memory
      @shared double s_xy[DQ1D] @dim(D1D, Q1D);
      @shared double s_xDy[DQ1D] @dim(D1D, Q1D);
      @shared double s_grad[2 * Q2D] @dim(2, Q1D, Q1D);

      @exclusive double r_x[M1D];
      @exclusive double r_y[Q1D];

      for (int x = 0; x < M1D; ++x; @inner) {
         for (int id = x; id < DQ1D; id += M1D) {
            s_B[id]  = B[id];
            s_G[id] = G[id];
            s_Bt[id]  = Bt[id];
            s_Gt[id] = Gt[id];
         }
      }

      for (int e = eOff; e < (eOff + M2_ELEMENT_BATCH); ++e) {
         if (e < NE) {
            for (int dx = 0; dx < D1D; ++dx; @inner) {
               if (dx < D1D) {
                  for (int qy = 0; qy < Q1D; ++qy) {
                     s_xy(dx, qy) = 0;
                     s_xDy(dx, qy) = 0;
                  }
                  for (int dy = 0; dy < D1D; ++dy) {
                     r_x[dy] = X(dx, dy, e);
                  }
                  for (int qy = 0; qy < Q1D; ++qy) {
                     double xy = 0;
                     double xDy = 0;
                     for (int dy = 0; dy < D1D; ++dy) {
                        xy  += r_x[dy] * s_B(qy, dy);
                        xDy += r_x[dy] * s_G(qy, dy);
                     }
                     s_xy(dx, qy)  = xy;
                     s_xDy(dx, qy) = xDy;
                  }
               }
            }
            for (int qy = 0; qy < M1D; ++qy; @inner) {
               if (qy < Q1D) {
                  for (int qx = 0; qx < Q1D; ++qx) {
                     double gradX = 0, gradY = 0;
                     for (int dx = 0; dx < D1D; ++dx) {
                        gradX += s_xy(dx, qy)  * s_G(qx, dx);
                        gradY += s_xDy(dx, qy) * s_B(qx, dx);
                     }

                     const int q = QUAD_2D_ID(qx, qy);
                     const double O11 = op(q, 0, e);
                     const double O12 = op(q, 1, e);
                     const double O22 = op(q, 2, e);

                     s_grad(0, qx, qy) = (O11 * gradX) + (O12 * gradY);
                     s_grad(1, qx, qy) = (O12 * gradX) + (O22 * gradY);
                  }
               }
            }

            for (int qx = 0; qx < Q1D; ++qx; @inner) {
               if (qx < Q1D) {
                  for (int dy = 0; dy < D1D; ++dy) {
                     s_xy(dy, qx) = 0;
                     s_xDy(dy, qx) = 0;
                  }
                  for (int qy = 0; qy < Q1D; ++qy) {
                     r_x[qy] = s_grad(0, qx, qy);
                     r_y[qy] = s_grad(1, qx, qy);
                  }
                  for (int dy = 0; dy < D1D; ++dy) {
                     double xy  = 0;
                     double xDy = 0;
                     for (int qy = 0; qy < Q1D; ++qy) {
                        xy  += r_x[qy] * s_Bt(dy, qy);
                        xDy += r_y[qy] * s_Gt(dy, qy);
                     }
                     s_xy(dy, qx) = xy;
                     s_xDy(dy, qx) = xDy;
                  }
               }
            }
            for (int dx = 0; dx < D1D; ++dx; @inner) {
               if (dx < D1D) {
                  for (int dy = 0; dy < D1D; ++dy) {
                     double s = 0;
                     for (int qx = 0; qx < Q1D; ++qx) {
                        s += ((s_xy(dy, qx) * s_Gt(dx, qx)) +
                              (s_xDy(dy, qx) * s_Bt(dx, qx)));
                     }
                     Y(dx, dy, e) += s;
                  }
               }
            }
         }
      }
   }
}

@kernel void DiffusionApply3D_CPU(const int NE,
                                  @restrict const DofToQuad_t B,
                                  @restrict const DofToQuad_t G,
                                  @restrict const QuadToDof_t Bt,
                                  @restrict const QuadToDof_t Gt,
                                  @restrict const SymmOperator3D_t op,
                                  @restrict const DLocal3D_t X,
                                  @restrict DLocal3D_t Y) {
  // Iterate over elements
  for (int e = 0; e < NE; ++e; @outer) {
    for (int dummy = 0; dummy < 1; ++dummy; @inner) {
      double grad[Q1D][Q1D][Q1D][4];
      for (int qz = 0; qz < Q1D; ++qz) {
        for (int qy = 0; qy < Q1D; ++qy) {
          for (int qx = 0; qx < Q1D; ++qx) {
            grad[qz][qy][qx][0] = 0;
            grad[qz][qy][qx][1] = 0;
            grad[qz][qy][qx][2] = 0;
          }
        }
      }

      for (int dz = 0; dz < D1D; ++dz) {
        double gradXY[Q1D][Q1D][4];
        for (int qy = 0; qy < Q1D; ++qy) {
          for (int qx = 0; qx < Q1D; ++qx) {
            gradXY[qy][qx][0] = 0;
            gradXY[qy][qx][1] = 0;
            gradXY[qy][qx][2] = 0;
          }
        }

        for (int dy = 0; dy < D1D; ++dy) {
          double gradX[Q1D][2];
          for (int qx = 0; qx < Q1D; ++qx) {
            gradX[qx][0] = 0;
            gradX[qx][1] = 0;
          }

          for (int dx = 0; dx < D1D; ++dx) {
            const double s = X(dx, dy, dz, e);
            for (int qx = 0; qx < Q1D; ++qx) {
              gradX[qx][0] += s * B(qx, dx);
              gradX[qx][1] += s * G(qx, dx);
            }
          }

          for (int qy = 0; qy < Q1D; ++qy) {
            const double wy  = B(qy, dy);
            const double wDy = G(qy, dy);
            for (int qx = 0; qx < Q1D; ++qx) {
              const double wx  = gradX[qx][0];
              const double wDx = gradX[qx][1];
              gradXY[qy][qx][0] += wDx * wy;
              gradXY[qy][qx][1] += wx  * wDy;
              gradXY[qy][qx][2] += wx  * wy;
            }
          }
        }

        for (int qz = 0; qz < Q1D; ++qz) {
          const double wz  = B(qz, dz);
          const double wDz = G(qz, dz);
          for (int qy = 0; qy < Q1D; ++qy) {
            for (int qx = 0; qx < Q1D; ++qx) {
              grad[qz][qy][qx][0] += gradXY[qy][qx][0] * wz;
              grad[qz][qy][qx][1] += gradXY[qy][qx][1] * wz;
              grad[qz][qy][qx][2] += gradXY[qy][qx][2] * wDz;
            }
          }
        }
      }

      // Calculate Dxyz, xDyz, xyDz in plane
      for (int qz = 0; qz < Q1D; ++qz) {
        for (int qy = 0; qy < Q1D; ++qy) {
          for (int qx = 0; qx < Q1D; ++qx) {
            const int q = QUAD_3D_ID(qx, qy, qz);
            const double O11 = op(q, 0, e);
            const double O12 = op(q, 1, e);
            const double O13 = op(q, 2, e);
            const double O22 = op(q, 3, e);
            const double O23 = op(q, 4, e);
            const double O33 = op(q, 5, e);

            const double gradX = grad[qz][qy][qx][0];
            const double gradY = grad[qz][qy][qx][1];
            const double gradZ = grad[qz][qy][qx][2];

            grad[qz][qy][qx][0] = (O11 * gradX) + (O12 * gradY) + (O13 * gradZ);
            grad[qz][qy][qx][1] = (O12 * gradX) + (O22 * gradY) + (O23 * gradZ);
            grad[qz][qy][qx][2] = (O13 * gradX) + (O23 * gradY) + (O33 * gradZ);
          }
        }
      }

      for (int qz = 0; qz < Q1D; ++qz) {
        double gradXY[D1D][D1D][4];
        for (int dy = 0; dy < D1D; ++dy) {
          for (int dx = 0; dx < D1D; ++dx) {
            gradXY[dy][dx][0] = 0;
            gradXY[dy][dx][1] = 0;
            gradXY[dy][dx][2] = 0;
          }
        }

        for (int qy = 0; qy < Q1D; ++qy) {
          double gradX[D1D][4];
          for (int dx = 0; dx < D1D; ++dx) {
            gradX[dx][0] = 0;
            gradX[dx][1] = 0;
            gradX[dx][2] = 0;
          }

          for (int qx = 0; qx < Q1D; ++qx) {
            const double gX = grad[qz][qy][qx][0];
            const double gY = grad[qz][qy][qx][1];
            const double gZ = grad[qz][qy][qx][2];
            for (int dx = 0; dx < D1D; ++dx) {
              const double wx  = Bt(dx, qx);
              const double wDx = Gt(dx, qx);
              gradX[dx][0] += gX * wDx;
              gradX[dx][1] += gY * wx;
              gradX[dx][2] += gZ * wx;
            }
          }

          for (int dy = 0; dy < D1D; ++dy) {
            const double wy  = Bt(dy, qy);
            const double wDy = Gt(dy, qy);
            for (int dx = 0; dx < D1D; ++dx) {
              gradXY[dy][dx][0] += gradX[dx][0] * wy;
              gradXY[dy][dx][1] += gradX[dx][1] * wDy;
              gradXY[dy][dx][2] += gradX[dx][2] * wy;
            }
          }
        }

        for (int dz = 0; dz < D1D; ++dz) {
          const double wz  = Bt(dz, qz);
          const double wDz = Gt(dz, qz);
          for (int dy = 0; dy < D1D; ++dy) {
            for (int dx = 0; dx < D1D; ++dx) {
              Y(dx, dy, dz, e) += ((gradXY[dy][dx][0] * wz) +
                                   (gradXY[dy][dx][1] * wz) +
                                   (gradXY[dy][dx][2] * wDz));
            }
          }
        }
      }
    }
  }
}

@kernel void DiffusionApply3D_GPU(const int NE,
                                  @restrict const DofToQuad_t B,
                                  @restrict const DofToQuad_t G,
                                  @restrict const QuadToDof_t Bt,
                                  @restrict const QuadToDof_t Gt,
                                  @restrict const SymmOperator3D_t op,
                                  @restrict const DLocal3D_t X,
                                  @restrict DLocal3D_t Y) {
  // Iterate over elements
  for (int e = 0; e < NE; ++e; @outer) {
    // Store dof <--> quad mappings
    @shared double s_B[DQ1D] @dim(Q1D, D1D);
    @shared double s_G[DQ1D] @dim(Q1D, D1D);
    @shared double s_Bt[DQ1D] @dim(D1D, Q1D);
    @shared double s_Gt[DQ1D] @dim(D1D, Q1D);

    // Store xy planes in @shared memory
    @shared double s_z[M2D] @dim(M1D, M1D);
    @shared double s_Dz[M2D] @dim(M1D, M1D);
    @shared double s_xyDz[Q2D] @dim(Q1D, Q1D);

    // Store z axis as registers
    @exclusive double r_qz[Q1D];
    @exclusive double r_qDz[Q1D];
    @exclusive double r_dDxyz[D1D];
    @exclusive double r_dxDyz[D1D];
    @exclusive double r_dxyDz[D1D];

    for (int y = 0; y < M1D; ++y; @inner) {
      for (int x = 0; x < M1D; ++x; @inner) {
        const int id = (y * M1D) + x;
        // Fetch Q <--> D maps
        if (id < DQ1D) {
          s_B[id]  = B[id];
          s_G[id] = G[id];
          s_Bt[id]  = Bt[id];
          s_Gt[id] = Gt[id];
        }
        // Initialize our Z axis
        for (int qz = 0; qz < Q1D; ++qz) {
          r_qz[qz] = 0;
          r_qDz[qz] = 0;
        }
        // Initialize our solution updates in the Z axis
        for (int dz = 0; dz < D1D; ++dz) {
          r_dDxyz[dz] = 0;
          r_dxDyz[dz] = 0;
          r_dxyDz[dz] = 0;
        }
      }
    }

    for (int dy = 0; dy < M1D; ++dy; @inner) {
      for (int dx = 0; dx < M1D; ++dx; @inner) {
        if ((dx < D1D) && (dy < D1D)) {
          for (int dz = 0; dz < D1D; ++dz) {
            const double s = X(dx, dy, dz, e);
            // Calculate D -> Q in the Z axis
            for (int qz = 0; qz < Q1D; ++qz) {
              r_qz[qz]  += s * s_B(qz, dz);
              r_qDz[qz] += s * s_G(qz, dz);
            }
          }
        }
      }
    }
    // For each xy plane
    for (int qz = 0; qz < Q1D; ++qz) {
      // Fill xy plane at given z position
      for (int dy = 0; dy < M1D; ++dy; @inner) {
        for (int dx = 0; dx < M1D; ++dx; @inner) {
          if ((dx < D1D) && (dy < D1D)) {
            s_z(dx, dy)  = r_qz[qz];
            s_Dz(dx, dy) = r_qDz[qz];
          }
        }
      }
      // Calculate Dxyz, xDyz, xyDz in plane
      for (int qy = 0; qy < M1D; ++qy; @inner) {
        for (int qx = 0; qx < M1D; ++qx; @inner) {
          if ((qx < Q1D) && (qy < Q1D)) {
            double Dxyz = 0;
            double xDyz = 0;
            double xyDz = 0;
            for (int dy = 0; dy < D1D; ++dy) {
              const double wy  = s_B(qy, dy);
              const double wDy = s_G(qy, dy);
              for (int dx = 0; dx < D1D; ++dx) {
                const double wx  = s_B(qx, dx);
                const double wDx = s_G(qx, dx);
                const double z  = s_z(dx, dy);
                const double Dz = s_Dz(dx, dy);
                Dxyz += wDx * wy  * z;
                xDyz += wx  * wDy * z;
                xyDz += wx  * wy  * Dz;
              }
            }

            const int q = QUAD_3D_ID(qx, qy, qz);
            const double O11 = op(q, 0, e);
            const double O12 = op(q, 1, e);
            const double O13 = op(q, 2, e);
            const double O22 = op(q, 3, e);
            const double O23 = op(q, 4, e);
            const double O33 = op(q, 5, e);

            const double qDxyz = (O11 * Dxyz) + (O12 * xDyz) + (O13 * xyDz);
            const double qxDyz = (O12 * Dxyz) + (O22 * xDyz) + (O23 * xyDz);
            const double qxyDz = (O13 * Dxyz) + (O23 * xDyz) + (O33 * xyDz);

            for (int dz = 0; dz < D1D; ++dz) {
              const double wz  = s_Bt(dz, qz);
              const double wDz = s_Gt(dz, qz);
              r_dDxyz[dz] += wz  * qDxyz;
              r_dxDyz[dz] += wz  * qxDyz;
              r_dxyDz[dz] += wDz * qxyDz;
            }
          }
        }
      }
      @barrier("s_z_s_Dz_sync_1");
    }
    // Iterate over xy planes to compute solution
    for (int dz = 0; dz < D1D; ++dz) {
      // Place xy plane in @shared memory
      for (int qy = 0; qy < M1D; ++qy; @inner) {
        for (int qx = 0; qx < M1D; ++qx; @inner) {
          if ((qx < Q1D) && (qy < Q1D)) {
            s_z(qx, qy)    = r_dDxyz[dz];
            s_Dz(qx, qy)   = r_dxDyz[dz];
            s_xyDz(qx, qy) = r_dxyDz[dz];
          }
        }
      }
      // Finalize solution in xy plane
      for (int dy = 0; dy < M1D; ++dy; @inner) {
        for (int dx = 0; dx < M1D; ++dx; @inner) {
          if ((dx < D1D) && (dy < D1D)) {
            double solZ = 0;
            for (int qy = 0; qy < Q1D; ++qy) {
              const double wy  = s_Bt(dy, qy);
              const double wDy = s_Gt(dy, qy);
              for (int qx = 0; qx < Q1D; ++qx) {
                const double wx  = s_Bt(dx, qx);
                const double wDx = s_Gt(dx, qx);
                const double Dxyz = s_z(qx, qy);
                const double xDyz = s_Dz(qx, qy);
                const double xyDz = s_xyDz(qx, qy);
                solZ += ((wDx * wy  * Dxyz) +
                         (wx  * wDy * xDyz) +
                         (wx  * wy  * xyDz));
              }
            }
            Y(dx, dy, dz, e) += solZ;
          }
        }
      }
      @barrier("s_z_s_Dz_s_xyDz_sync_1");
    }
  }
}

@kernel void MassApply2D_CPU(const int NE,
                             @restrict const DofToQuad_t B,
                             @restrict const QuadToDof_t Bt,
                             @restrict const QLocal2D_t op,
                             @restrict const DLocal2D_t X,
                             @restrict DLocal2D_t Y) {
  for (int e = 0; e < NE; ++e; @outer) {
    for (int dummy = 0; dummy < 1; ++dummy; @inner) {
      double sol_xy[Q1D][Q1D];

      for (int qy = 0; qy < Q1D; ++qy) {
        for (int qx = 0; qx < Q1D; ++qx) {
          sol_xy[qy][qx] = 0;
        }
      }

      for (int dy = 0; dy < D1D; ++dy) {
        double sol_x[Q1D];
        for (int qy = 0; qy < Q1D; ++qy) {
          sol_x[qy] = 0;
        }

        for (int dx = 0; dx < D1D; ++dx) {
          const double s = X(dx, dy, e);
          for (int qx = 0; qx < Q1D; ++qx) {
            sol_x[qx] += B(qx, dx) * s;
          }
        }

        for (int qy = 0; qy < Q1D; ++qy) {
          const double d2q = B(qy, dy);
          for (int qx = 0; qx < Q1D; ++qx) {
            sol_xy[qy][qx] += d2q * sol_x[qx];
          }
        }
      }

      for (int qy = 0; qy < Q1D; ++qy) {
        for (int qx = 0; qx < Q1D; ++qx) {
          sol_xy[qy][qx] *= op(qx, qy, e);
        }
      }

      for (int qy = 0; qy < Q1D; ++qy) {
        double sol_x[D1D];
        for (int dx = 0; dx < D1D; ++dx) {
          sol_x[dx] = 0;
        }

        for (int qx = 0; qx < Q1D; ++qx) {
          const double s = sol_xy[qy][qx];
          for (int dx = 0; dx < D1D; ++dx) {
            sol_x[dx] += Bt(dx, qx) * s;
          }
        }

        for (int dy = 0; dy < D1D; ++dy) {
          const double q2d = Bt(dy, qy);
          for (int dx = 0; dx < D1D; ++dx) {
            Y(dx, dy, e) += q2d * sol_x[dx];
          }
        }
      }
    }
  }
}

@kernel void MassApply3D_CPU(const int NE,
                             @restrict const DofToQuad_t B,
                             @restrict const QuadToDof_t Bt,
                             @restrict const QLocal3D_t op,
                             @restrict const DLocal3D_t X,
                             @restrict DLocal3D_t Y) {
  // Iterate over elements
  for (int e = 0; e < NE; ++e; @outer) {
    for (int dummy = 0; dummy < 1; ++dummy; @inner) {
      double sol_xyz[Q1D][Q1D][Q1D];
      for (int qz = 0; qz < Q1D; ++qz) {
        for (int qy = 0; qy < Q1D; ++qy) {
          for (int qx = 0; qx < Q1D; ++qx) {
            sol_xyz[qz][qy][qx] = 0;
          }
        }
      }

      for (int dz = 0; dz < D1D; ++dz) {
        double sol_xy[Q1D][Q1D];
        for (int qy = 0; qy < Q1D; ++qy) {
          for (int qx = 0; qx < Q1D; ++qx) {
            sol_xy[qy][qx] = 0;
          }
        }

        for (int dy = 0; dy < D1D; ++dy) {
          double sol_x[Q1D];
          for (int qx = 0; qx < Q1D; ++qx) {
            sol_x[qx] = 0;
          }

          for (int dx = 0; dx < D1D; ++dx) {
            const double s = X(dx, dy, dz, e);
            for (int qx = 0; qx < Q1D; ++qx) {
              sol_x[qx] += B(qx, dx) * s;
            }
          }

          for (int qy = 0; qy < Q1D; ++qy) {
            const double wy = B(qy, dy);
            for (int qx = 0; qx < Q1D; ++qx) {
              sol_xy[qy][qx] += wy * sol_x[qx];
            }
          }
        }

        for (int qz = 0; qz < Q1D; ++qz) {
          const double wz = B(qz, dz);
          for (int qy = 0; qy < Q1D; ++qy) {
            for (int qx = 0; qx < Q1D; ++qx) {
              sol_xyz[qz][qy][qx] += wz * sol_xy[qy][qx];
            }
          }
        }
      }

      for (int qz = 0; qz < Q1D; ++qz) {
        for (int qy = 0; qy < Q1D; ++qy) {
          for (int qx = 0; qx < Q1D; ++qx) {
            sol_xyz[qz][qy][qx] *= op(qx, qy, qz, e);
          }
        }
      }

      for (int qz = 0; qz < Q1D; ++qz) {
        double sol_xy[D1D][D1D];
        for (int dy = 0; dy < D1D; ++dy) {
          for (int dx = 0; dx < D1D; ++dx) {
            sol_xy[dy][dx] = 0;
          }
        }

        for (int qy = 0; qy < Q1D; ++qy) {
          double sol_x[D1D];
          for (int dx = 0; dx < D1D; ++dx) {
            sol_x[dx] = 0;
          }

          for (int qx = 0; qx < Q1D; ++qx) {
            const double s = sol_xyz[qz][qy][qx];
            for (int dx = 0; dx < D1D; ++dx) {
              sol_x[dx] += Bt(dx, qx) * s;
            }
          }

          for (int dy = 0; dy < D1D; ++dy) {
            const double wy = Bt(dy, qy);
            for (int dx = 0; dx < D1D; ++dx) {
              sol_xy[dy][dx] += wy * sol_x[dx];
            }
          }
        }

        for (int dz = 0; dz < D1D; ++dz) {
          const double wz = Bt(dz, qz);
          for (int dy = 0; dy < D1D; ++dy) {
            for (int dx = 0; dx < D1D; ++dx) {
              Y(dx, dy, dz, e) += wz * sol_xy[dy][dx];
            }
          }
        }
      }
    }
  }
}

@kernel void MassApply2D_GPU(const int NE,
                             @restrict const DofToQuad_t B,
                             @restrict const QuadToDof_t Bt,
                             @restrict const QLocal2D_t op,
                             @restrict const DLocal2D_t X,
                             @restrict DLocal2D_t Y) {
  // Iterate over elements
  for (int eOff = 0; eOff < NE; eOff += M2_ELEMENT_BATCH; @outer) {
    // Store dof <--> quad mappings
    @shared double s_B[DQ1D] @dim(Q1D, D1D);
    @shared double s_Bt[DQ1D] @dim(D1D, Q1D);

    // Store xy planes in @shared memory
    @shared double s_xy[DQ1D] @dim(D1D, Q1D);
    @shared double s_xy2[Q2D] @dim(Q1D, Q1D);

    @exclusive double r_x[M1D];

    for (int x = 0; x < M1D; ++x; @inner) {
      for (int id = x; id < DQ1D; id += M1D) {
        s_B[id]  = B[id];
        s_Bt[id]  = Bt[id];
      }
    }

    for (int e = eOff; e < (eOff + M2_ELEMENT_BATCH); ++e) {
      if (e < NE) {
        for (int dx = 0; dx < M1D; ++dx; @inner) {
          if (dx < D1D) {
            for (int qy = 0; qy < Q1D; ++qy) {
              s_xy(dx, qy) = 0;
            }
            for (int dy = 0; dy < D1D; ++dy) {
              r_x[dy] = X(dx, dy, e);
            }
            for (int qy = 0; qy < Q1D; ++qy) {
              double xy = 0;
              for (int dy = 0; dy < D1D; ++dy) {
                xy += r_x[dy] * s_B(qy, dy);
              }
              s_xy(dx, qy) = xy;
            }
          }
        }
        for (int qy = 0; qy < M1D; ++qy; @inner) {
          if (qy < Q1D) {
            for (int qx = 0; qx < Q1D; ++qx) {
              double s = 0;
              for (int dx = 0; dx < D1D; ++dx) {
                s += s_xy(dx, qy) * s_B(qx, dx);
              }
              s_xy2(qx, qy) = s * op(qx, qy, e);
            }
          }
        }

        for (int qx = 0; qx < M1D; ++qx; @inner) {
          if (qx < Q1D) {
            for (int dy = 0; dy < D1D; ++dy) {
              s_xy(dy, qx) = 0;
            }
            for (int qy = 0; qy < Q1D; ++qy) {
              r_x[qy] = s_xy2(qx, qy);
            }
            for (int dy = 0; dy < D1D; ++dy) {
              double s = 0;
              for (int qy = 0; qy < Q1D; ++qy) {
                s += r_x[qy] * s_Bt(dy, qy);
              }
              s_xy(dy, qx) = s;
            }
          }
        }
        for (int dx = 0; dx < M1D; ++dx; @inner) {
          if (dx < D1D) {
            for (int dy = 0; dy < D1D; ++dy) {
              double s = 0;
              for (int qx = 0; qx < Q1D; ++qx) {
                s += (s_xy(dy, qx) * s_Bt(dx, qx));
              }
              Y(dx, dy, e) += s;
            }
          }
        }
      }
    }
  }
}

@kernel void MassApply3D_GPU(const int NE,
                             @restrict const DofToQuad_t B,
                             @restrict const QuadToDof_t Bt,
                             @restrict const QLocal3D_t op,
                             @restrict const DLocal3D_t X,
                             @restrict DLocal3D_t Y) {
  // Iterate over elements
  for (int e = 0; e < NE; ++e; @outer) {
    // Store dof <--> quad mappings
    @shared double s_B[DQ1D] @dim(Q1D, D1D);
    @shared double s_Bt[DQ1D] @dim(D1D, Q1D);

    // Store xy planes in @shared memory
    @shared double s_xy[M2D] @dim(M1D, M1D);

    // Store z axis as registers
    @exclusive double r_z[Q1D];
    @exclusive double r_z2[D1D];

    for (int y = 0; y < M1D; ++y; @inner) {
      for (int x = 0; x < M1D; ++x; @inner) {
        const int id = (y * M1D) + x;
        // Fetch Q <--> D maps
        if (id < DQ1D) {
          s_B[id]  = B[id];
          s_Bt[id]  = Bt[id];
        }
        // Initialize our Z axis
        for (int qz = 0; qz < Q1D; ++qz) {
          r_z[qz] = 0;
        }
        for (int dz = 0; dz < D1D; ++dz) {
          r_z2[dz] = 0;
        }
      }
    }

    for (int dy = 0; dy < M1D; ++dy; @inner) {
      for (int dx = 0; dx < M1D; ++dx; @inner) {
        if ((dx < D1D) && (dy < D1D)) {
          for (int dz = 0; dz < D1D; ++dz) {
            const double s = X(dx, dy, dz, e);
            // Calculate D -> Q in the Z axis
            for (int qz = 0; qz < Q1D; ++qz) {
              r_z[qz] += s * s_B(qz, dz);
            }
          }
        }
      }
    }
    // For each xy plane
    for (int qz = 0; qz < Q1D; ++qz) {
      // Fill xy plane at given z position
      for (int dy = 0; dy < M1D; ++dy; @inner) {
        for (int dx = 0; dx < M1D; ++dx; @inner) {
          if ((dx < D1D) && (dy < D1D)) {
            s_xy(dx, dy) = r_z[qz];
          }
        }
      }
      // Calculate Dxyz, xDyz, xyDz in plane
      for (int qy = 0; qy < M1D; ++qy; @inner) {
        for (int qx = 0; qx < M1D; ++qx; @inner) {
          if ((qx < Q1D) && (qy < Q1D)) {
            double s = 0;
            for (int dy = 0; dy < D1D; ++dy) {
              const double wy = s_B(qy, dy);
              for (int dx = 0; dx < D1D; ++dx) {
                const double wx = s_B(qx, dx);
                s += wx * wy * s_xy(dx, dy);
              }
            }

            s *= op(qx, qy, qz, e);

            for (int dz = 0; dz < D1D; ++dz) {
              const double wz  = s_Bt(dz, qz);
              r_z2[dz] += wz * s;
            }
          }
        }
      }
      @barrier("s_xy_sync_1");
    }
    // Iterate over xy planes to compute solution
    for (int dz = 0; dz < D1D; ++dz) {
      // Place xy plane in @shared memory
      for (int qy = 0; qy < M1D; ++qy; @inner) {
        for (int qx = 0; qx < M1D; ++qx; @inner) {
          if ((qx < Q1D) && (qy < Q1D)) {
            s_xy(qx, qy) = r_z2[dz];
          }
        }
      }
      // Finalize solution in xy plane
      for (int dy = 0; dy < M1D; ++dy; @inner) {
        for (int dx = 0; dx < M1D; ++dx; @inner) {
          if ((dx < D1D) && (dy < D1D)) {
            double solZ = 0;
            for (int qy = 0; qy < Q1D; ++qy) {
              const double wy = s_Bt(dy, qy);
              for (int qx = 0; qx < Q1D; ++qx) {
                const double wx = s_Bt(dx, qx);
                solZ += wx * wy * s_xy(qx, qy);
              }
            }
            Y(dx, dy, dz, e) += solZ;
          }
        }
      }
      @barrier("s_xy_sync_2");
    }
  }
}<|MERGE_RESOLUTION|>--- conflicted
+++ resolved
@@ -48,22 +48,14 @@
                               @restrict const double *W,
                               @restrict const Jacobian2D_t J,
                               @restrict const Coeff2D_t C,
-<<<<<<< HEAD
-                              @restrict SymmOperator2D_t op) {
-=======
                               @restrict SymmOperator2D_t op,
                               const bool const_c) {
->>>>>>> 1b80b827
   for (int e = 0; e < NE; ++e; @outer) {
     for (int q = 0; q < Q2D; ++q; @inner) {
       const double J11 = J(q, 0, 0, e), J12 = J(q, 1, 0, e);
       const double J21 = J(q, 0, 1, e), J22 = J(q, 1, 1, e);
-<<<<<<< HEAD
-      const double c_detJ = W[q] * C(q,e) / ((J11 * J22) - (J21 * J12));
-=======
       const double coeff = const_c ? C(0,0) : C(q,e);
       const double c_detJ = W[q] * coeff / ((J11 * J22) - (J21 * J12));
->>>>>>> 1b80b827
       op(q, 0, e) =  c_detJ * (J21*J21 + J22*J22); // (1,1)
       op(q, 1, e) = -c_detJ * (J21*J11 + J22*J12); // (1,2), (2,1)
       op(q, 2, e) =  c_detJ * (J11*J11 + J12*J12); // (2,2)
@@ -75,12 +67,8 @@
                               @restrict const double *W,
                               @restrict const Jacobian3D_t J,
                               @restrict const Coeff3D_t C,
-<<<<<<< HEAD
-                              @restrict SymmOperator3D_t op) {
-=======
                               @restrict SymmOperator3D_t op,
                               const bool const_c) {
->>>>>>> 1b80b827
   for (int e = 0; e < NE; ++e; @outer) {
     for (int q = 0; q < Q3D; ++q; @inner) {
       const double J11 = J(q, 0, 0, e), J12 = J(q, 1, 0, e), J13 = J(q, 2, 0, e);
@@ -90,12 +78,8 @@
       const double detJ = ((J11 * J22 * J33) + (J12 * J23 * J31) + (J13 * J21 * J32) -
                            (J13 * J22 * J31) - (J12 * J21 * J33) - (J11 * J23 * J32));
 
-<<<<<<< HEAD
-      const double c_detJ = W[q] * C(q,e) / detJ;
-=======
       const double coeff = const_c ? C(0,0) : C(q,e);
       const double c_detJ = W[q] * coeff / detJ;
->>>>>>> 1b80b827
 
       // adj(J)
       const double A11 = (J22 * J33) - (J23 * J32);
