--- conflicted
+++ resolved
@@ -202,9 +202,11 @@
 
 void DiffusionIntegrator::AssemblePA(const FiniteElementSpace &fes)
 {
+   // Assuming the same element type
+   Mesh *mesh = fes.GetMesh();
+   if (mesh->GetNE() == 0) { return; }
    const FiniteElement &el = *fes.GetFE(0);
    const IntegrationRule *ir = IntRule ? IntRule : &GetRule(el, el);
-<<<<<<< HEAD
 #ifdef MFEM_USE_CEED
    if (DeviceCanUseCeed())
    {
@@ -217,25 +219,6 @@
    else
 #endif
    {
-      // Assumes tensor-product elements
-      Mesh *mesh = fes.GetMesh();
-      const int dims = el.GetDim();
-      const int symmDims = (dims * (dims + 1)) / 2; // 1x1: 1, 2x2: 3, 3x3: 6
-      const int nq = ir->GetNPoints();
-      dim = mesh->Dimension();
-      ne = fes.GetNE();
-      geom = mesh->GetGeometricFactors(*ir, GeometricFactors::JACOBIANS);
-      maps = &el.GetDofToQuad(*ir, DofToQuad::TENSOR);
-      dofs1D = maps->ndof;
-      quad1D = maps->nqpt;
-      pa_data.SetSize(symmDims * nq * ne, Device::GetMemoryType());
-      ConstantCoefficient *cQ = dynamic_cast<ConstantCoefficient*>(Q);
-      MFEM_VERIFY(cQ != NULL, "only ConstantCoefficient is supported!");
-      const double coeff = cQ->constant;
-      PADiffusionSetup(dim, dofs1D, quad1D, ne, ir->GetWeights(), geom->J,
-                       coeff, pa_data);
-   }
-=======
    const int dims = el.GetDim();
    const int symmDims = (dims * (dims + 1)) / 2; // 1x1: 1, 2x2: 3, 3x3: 6
    const int nq = ir->GetNPoints();
@@ -272,7 +255,7 @@
    }
    PADiffusionSetup(dim, dofs1D, quad1D, ne, ir->GetWeights(), geom->J, coeff,
                     pa_data);
->>>>>>> 69b4ed53
+   }
 }
 
 #ifdef MFEM_USE_OCCA
