// Copyright (c) 2010-2020, Lawrence Livermore National Security, LLC. Produced
// at the Lawrence Livermore National Laboratory. All Rights reserved. See files
// LICENSE and NOTICE for details. LLNL-CODE-806117.
//
// This file is part of the MFEM library. For more information and source code
// availability visit https://mfem.org.
//
// MFEM is free software; you can redistribute it and/or modify it under the
// terms of the BSD-3 license. We welcome feedback and contributions, see file
// CONTRIBUTING.md for details.

#include "tmop_tools.hpp"
#include "nonlinearform.hpp"
#include "pnonlinearform.hpp"
#include "../general/osockstream.hpp"

namespace mfem
{

using namespace mfem;

void AdvectorCG::SetInitialField(const Vector &init_nodes,
                                 const Vector &init_field)
{
   nodes0 = init_nodes;
   field0 = init_field;
}

void AdvectorCG::ComputeAtNewPosition(const Vector &new_nodes,
                                      Vector &new_field)
{
#if defined(MFEM_DEBUG) || defined(MFEM_USE_MPI)
   int myid = 0;
#endif
   Mesh *m = mesh;

#ifdef MFEM_USE_MPI
   if (pfes) { MPI_Comm_rank(pfes->GetComm(), &myid); }
   if (pmesh) { m = pmesh; }
#endif

   MFEM_VERIFY(m != NULL, "No mesh has been given to the AdaptivityEvaluator.");

   // This will be used to move the positions.
   GridFunction *mesh_nodes = m->GetNodes();
   *mesh_nodes = nodes0;
   new_field = field0;

   // Velocity of the positions.
   GridFunction u(mesh_nodes->FESpace());
   subtract(new_nodes, nodes0, u);

   TimeDependentOperator *oper = NULL;
   // This must be the fes of the ind, associated with the object's mesh.
   if (fes)  { oper = new SerialAdvectorCGOper(nodes0, u, *fes); }
#ifdef MFEM_USE_MPI
   else if (pfes) { oper = new ParAdvectorCGOper(nodes0, u, *pfes); }
#endif
   MFEM_VERIFY(oper != NULL,
               "No FE space has been given to the AdaptivityEvaluator.");
   ode_solver.Init(*oper);

   // Compute some time step [mesh_size / speed].
   double h_min = std::numeric_limits<double>::infinity();
   for (int i = 0; i < m->GetNE(); i++)
   {
      h_min = std::min(h_min, m->GetElementSize(i));
   }
   double v_max = 0.0;
   const int s = u.FESpace()->GetVSize() / 2;
   for (int i = 0; i < s; i++)
   {
      const double vel = u(i) * u(i) + u(i+s) * u(i+s);
      v_max = std::max(v_max, vel);
   }
#ifdef MFEM_USE_MPI
   if (pfes)
   {
      double v_loc = v_max, h_loc = h_min;
      MPI_Allreduce(&v_loc, &v_max, 1, MPI_DOUBLE, MPI_MAX, pfes->GetComm());
      MPI_Allreduce(&h_loc, &h_min, 1, MPI_DOUBLE, MPI_MIN, pfes->GetComm());
   }
#endif
   if (v_max == 0.0)
   {
      // No mesh motion --> no need to change the field.
      delete oper;
      return;
   }
   v_max = std::sqrt(v_max);
   double dt = dt_scale * h_min / v_max;

   double t = 0.0;
   bool last_step = false;
   for (int ti = 1; !last_step; ti++)
   {
      if (t + dt >= 1.0)
      {
#ifdef MFEM_DEBUG
         if (myid == 0)
         {
            mfem::out << "Remap took " << ti << " steps." << std::endl;
         }
#endif
         dt = 1.0 - t;
         last_step = true;
      }
      ode_solver.Step(new_field, t, dt);
   }

   // Trim the overshoots and undershoots.
   const double minv = field0.Min(), maxv = field0.Max();
   for (int i = 0; i < new_field.Size(); i++)
   {
      if (new_field(i) < minv) { new_field(i) = minv; }
      if (new_field(i) > maxv) { new_field(i) = maxv; }
   }

   nodes0 = new_nodes;
   field0 = new_field;

   delete oper;
}

SerialAdvectorCGOper::SerialAdvectorCGOper(const Vector &x_start,
                                           GridFunction &vel,
                                           FiniteElementSpace &fes)
   : TimeDependentOperator(fes.GetVSize()),
     x0(x_start), x_now(*fes.GetMesh()->GetNodes()),
     u(vel), u_coeff(&u), M(&fes), K(&fes)
{
   ConvectionIntegrator *Kinteg = new ConvectionIntegrator(u_coeff);
   K.AddDomainIntegrator(Kinteg);
   K.Assemble(0);
   K.Finalize(0);

   MassIntegrator *Minteg = new MassIntegrator;
   M.AddDomainIntegrator(Minteg);
   M.Assemble();
   M.Finalize();
}

void SerialAdvectorCGOper::Mult(const Vector &ind, Vector &di_dt) const
{
   // Move the mesh.
   const double t = GetTime();
   add(x0, t, u, x_now);

   // Assemble on the new mesh.
   K.BilinearForm::operator=(0.0);
   K.Assemble();
   Vector rhs(K.Size());
   K.Mult(ind, rhs);
   M.BilinearForm::operator=(0.0);
   M.Assemble();

   di_dt = 0.0;
   CGSolver lin_solver;
   DSmoother prec;
   lin_solver.SetPreconditioner(prec);
   lin_solver.SetOperator(M.SpMat());
   lin_solver.SetRelTol(1e-12); lin_solver.SetAbsTol(0.0);
   lin_solver.SetMaxIter(100);
   lin_solver.SetPrintLevel(0);
   lin_solver.Mult(rhs, di_dt);
}

#ifdef MFEM_USE_MPI
ParAdvectorCGOper::ParAdvectorCGOper(const Vector &x_start,
                                     GridFunction &vel,
                                     ParFiniteElementSpace &pfes)
   : TimeDependentOperator(pfes.GetVSize()),
     x0(x_start), x_now(*pfes.GetMesh()->GetNodes()),
     u(vel), u_coeff(&u), M(&pfes), K(&pfes)
{
   ConvectionIntegrator *Kinteg = new ConvectionIntegrator(u_coeff);
   K.AddDomainIntegrator(Kinteg);
   K.Assemble(0);
   K.Finalize(0);

   MassIntegrator *Minteg = new MassIntegrator;
   M.AddDomainIntegrator(Minteg);
   M.Assemble();
   M.Finalize();
}

void ParAdvectorCGOper::Mult(const Vector &ind, Vector &di_dt) const
{
   // Move the mesh.
   const double t = GetTime();
   add(x0, t, u, x_now);

   // Assemble on the new mesh.
   K.BilinearForm::operator=(0.0);
   K.Assemble();
   ParGridFunction rhs(K.ParFESpace());
   K.Mult(ind, rhs);
   M.BilinearForm::operator=(0.0);
   M.Assemble();

   HypreParVector *RHS = rhs.ParallelAssemble();
   HypreParVector X(K.ParFESpace());
   X = 0.0;
   HypreParMatrix *Mh  = M.ParallelAssemble();

   CGSolver lin_solver(M.ParFESpace()->GetParMesh()->GetComm());
   HypreSmoother prec;
   prec.SetType(HypreSmoother::Jacobi, 1);
   lin_solver.SetPreconditioner(prec);
   lin_solver.SetOperator(*Mh);
   lin_solver.SetRelTol(1e-8);
   lin_solver.SetAbsTol(0.0);
   lin_solver.SetMaxIter(100);
   lin_solver.SetPrintLevel(0);
   lin_solver.Mult(*RHS, X);
   K.ParFESpace()->GetProlongationMatrix()->Mult(X, di_dt);

   delete Mh;
   delete RHS;
}
#endif

#ifdef MFEM_USE_GSLIB
void InterpolatorFP::SetInitialField(const Vector &init_nodes,
                                     const Vector &init_field)
{
   nodes0 = init_nodes;
   Mesh *m = mesh;
#ifdef MFEM_USE_MPI
   if (pmesh) { m = pmesh; }
#endif
   m->SetNodes(nodes0);

   const double rel_bbox_el = 0.1;
   const double newton_tol  = 1.0e-12;
   const int npts_at_once   = 256;

   FiniteElementSpace *f = fes;
#ifdef MFEM_USE_MPI
   if (pfes)
   {
      f = pfes;
      finder = new FindPointsGSLIB(pfes->GetComm());
   }
   else { finder = new FindPointsGSLIB(); }
#else
   finder = new FindPointsGSLIB();
#endif
   finder->Setup(*m, rel_bbox_el, newton_tol, npts_at_once);

   field0_gf.SetSpace(f);
   field0_gf = init_field;

   dim = f->GetFE(0)->GetDim();
   const int pts_cnt = init_nodes.Size() / dim;
   el_id_out.SetSize(pts_cnt);
   code_out.SetSize(pts_cnt);
   task_id_out.SetSize(pts_cnt);
   pos_r_out.SetSize(pts_cnt*dim);
   dist_p_out.SetSize(pts_cnt);
}

void InterpolatorFP::ComputeAtNewPosition(const Vector &new_nodes,
                                          Vector &new_field)
{
   const int pts_cnt = new_nodes.Size() / dim;

   // The sizes may change between calls due to AMR.
   if (el_id_out.Size() != pts_cnt)
   {
      el_id_out.SetSize(pts_cnt);
      code_out.SetSize(pts_cnt);
      task_id_out.SetSize(pts_cnt);
      pos_r_out.SetSize(pts_cnt*dim);
      dist_p_out(pts_cnt);
   }

   // Interpolate FE function values on the found points.
   finder->FindPoints(new_nodes, code_out, task_id_out,
                      el_id_out, pos_r_out, dist_p_out);
   finder->Interpolate(code_out, task_id_out, el_id_out,
                       pos_r_out, field0_gf, new_field);
}

#endif

double TMOPNewtonSolver::ComputeScalingFactor(const Vector &x,
                                              const Vector &b) const
{
   const FiniteElementSpace *fes = NULL;
   double energy_in = 0.0;
#ifdef MFEM_USE_MPI
   const ParNonlinearForm *p_nlf = dynamic_cast<const ParNonlinearForm *>(oper);
   MFEM_VERIFY(!(parallel && p_nlf == NULL), "Invalid Operator subclass.");
   if (parallel)
   {
      fes = p_nlf->FESpace();
      energy_in = p_nlf->GetEnergy(x);
   }
#endif
   const bool serial = !parallel;
   const NonlinearForm *nlf = dynamic_cast<const NonlinearForm *>(oper);
   MFEM_VERIFY(!(serial && nlf == NULL), "Invalid Operator subclass.");
   if (serial)
   {
      fes = nlf->FESpace();
      energy_in = nlf->GetEnergy(x);
   }

   const bool have_b = (b.Size() == Height());

   const int NE = fes->GetMesh()->GetNE(), dim = fes->GetFE(0)->GetDim(),
             dof = fes->GetFE(0)->GetDof(), nsp = ir.GetNPoints();
   Array<int> xdofs(dof * dim);
   DenseMatrix Jpr(dim), dshape(dof, dim), pos(dof, dim);
   Vector posV(pos.Data(), dof * dim);

   Vector x_out(x.Size()), x_out_loc(fes->GetVSize());
   bool x_out_ok = false;
   double scale = 1.0, energy_out = 0.0;
   double norm0 = Norm(r);

   // Decreases the scaling of the update until the new mesh is valid.
   for (int i = 0; i < 12; i++)
   {
      add(x, -scale, c, x_out);

      if (serial)
      {
         const SparseMatrix *cP = fes->GetConformingProlongation();
         if (!cP) { x_out_loc = x_out; }
         else     { cP->Mult(x_out, x_out_loc); }
      }
#ifdef MFEM_USE_MPI
      else
      {
         fes->GetProlongationMatrix()->Mult(x_out, x_out_loc);
      }
#endif

      int jac_ok = 1;
      for (int i = 0; i < NE; i++)
      {
         fes->GetElementVDofs(i, xdofs);
         x_out_loc.GetSubVector(xdofs, posV);
         for (int j = 0; j < nsp; j++)
         {
            fes->GetFE(i)->CalcDShape(ir.IntPoint(j), dshape);
            MultAtB(pos, dshape, Jpr);
            if (Jpr.Det() <= 0.0) { jac_ok = 0; goto break2; }
         }
      }

   break2:
      int jac_ok_all = jac_ok;
#ifdef MFEM_USE_MPI
      if (parallel)
      {
         MPI_Allreduce(&jac_ok, &jac_ok_all, 1, MPI_INT, MPI_LAND,
                       p_nlf->ParFESpace()->GetComm());
      }
#endif

      if (jac_ok_all == 0)
      {
         if (print_level >= 0)
         { mfem::out << "Scale = " << scale << " Neg det(J) found.\n"; }
         scale *= 0.5; continue;
      }

      ProcessNewState(x_out);
      if (serial)
      {
         energy_out = nlf->GetGridFunctionEnergy(x_out_loc);
      }
#ifdef MFEM_USE_MPI
      else
      {
         energy_out = p_nlf->GetParGridFunctionEnergy(x_out_loc);
      }
#endif
      if (energy_out > 1.2*energy_in || std::isnan(energy_out) != 0)
      {
         if (print_level >= 0)
         { mfem::out << "Scale = " << scale << " Increasing energy.\n"; }
         scale *= 0.5; continue;
      }

      oper->Mult(x_out, r);
      if (have_b) { r -= b; }
      double norm = Norm(r);

      if (norm > 1.2*norm0)
      {
         if (print_level >= 0)
         { mfem::out << "Scale = " << scale << " Norm increased.\n"; }
         scale *= 0.5; continue;
      }
      else { x_out_ok = true; break; }
   }

   if (print_level >= 0)
   {
      mfem::out << "Energy decrease: "
                << (energy_in - energy_out) / energy_in * 100.0
                << "% with " << scale << " scaling.\n";
   }

   if (x_out_ok == false) { scale = 0.0; }
   return scale;
}

void TMOPNewtonSolver::ProcessNewState(const Vector &x) const
{
   const NonlinearForm *nlf = dynamic_cast<const NonlinearForm *>(oper);
   const Array<NonlinearFormIntegrator*> &integs = *nlf->GetDNFI();

   // Reset the update flags of all TargetConstructors.
   // This is done to avoid repeated updates of shared TargetConstructors.
   TMOP_Integrator *ti  = NULL;
   TMOPComboIntegrator *co = NULL;
   DiscreteAdaptTC *dtc = NULL;
   for (int i = 0; i < integs.Size(); i++)
   {
      ti = dynamic_cast<TMOP_Integrator *>(integs[i]);
      if (ti)
      {
         dtc = ti->GetDiscreteAdaptTC();
         if (dtc) { dtc->ResetUpdateFlags(); }
      }
      co = dynamic_cast<TMOPComboIntegrator *>(integs[i]);
      if (co)
      {
         Array<TMOP_Integrator *> ati = co->GetTMOPIntegrators();
         for (int j = 0; j < ati.Size(); j++)
         {
            dtc = ati[j]->GetDiscreteAdaptTC();
            if (dtc) { dtc->ResetUpdateFlags(); }
         }
      }
   }

   if (parallel)
   {
#ifdef MFEM_USE_MPI
      const ParNonlinearForm *nlf =
         dynamic_cast<const ParNonlinearForm *>(oper);
      const ParFiniteElementSpace *pfesc = nlf->ParFESpace();
      Vector x_loc(pfesc->GetVSize());
      pfesc->GetProlongationMatrix()->Mult(x, x_loc);
      for (int i = 0; i < integs.Size(); i++)
      {
<<<<<<< HEAD
         TMOP_Integrator *tmopi = dynamic_cast<TMOP_Integrator *>(integs[i]);
         DiscreteAdaptTC *discrtc = tmopi->GetDiscreteAdaptTC();
         tmopi->ComputeFDh(x_loc, *pfesc);
         tmopi->UpdateAfterMeshChange(x_loc);
         if (discrtc)
=======
         ti = dynamic_cast<TMOP_Integrator *>(integs[i]);
         if (ti)
>>>>>>> 7690eca8
         {
            ti->ComputeFDh(x_loc, *pfesc);
            UpdateDiscreteTC(*ti, x_loc);
         }
         co = dynamic_cast<TMOPComboIntegrator *>(integs[i]);
         if (co)
         {
            Array<TMOP_Integrator *> ati = co->GetTMOPIntegrators();
            for (int j = 0; j < ati.Size(); j++)
            {
               ati[j]->ComputeFDh(x_loc, *pfesc);
               UpdateDiscreteTC(*ati[j], x_loc);
            }
         }
      }
#endif
   }
   else
   {
      const FiniteElementSpace *fesc = nlf->FESpace();
      const Operator *P = nlf->GetProlongation();
      Vector x_loc;
      if (P)
      {
         x_loc.SetSize(P->Height());
         P->Mult(x,x_loc);
      }
      else
      {
         x_loc = x;
      }
      for (int i = 0; i < integs.Size(); i++)
      {
<<<<<<< HEAD
         TMOP_Integrator *tmopi = dynamic_cast<TMOP_Integrator *>(integs[i]);
         DiscreteAdaptTC *discrtc = tmopi->GetDiscreteAdaptTC();
         tmopi->ComputeFDh(x_loc, *fesc);
         tmopi->UpdateAfterMeshChange(x_loc);
         if (discrtc)
=======
         ti = dynamic_cast<TMOP_Integrator *>(integs[i]);
         if (ti)
>>>>>>> 7690eca8
         {
            ti->ComputeFDh(x_loc, *fesc);
            UpdateDiscreteTC(*ti, x_loc);
         }
         co = dynamic_cast<TMOPComboIntegrator *>(integs[i]);
         if (co)
         {
            Array<TMOP_Integrator *> ati = co->GetTMOPIntegrators();
            for (int j = 0; j < ati.Size(); j++)
            {
               ati[j]->ComputeFDh(x_loc, *fesc);
               UpdateDiscreteTC(*ati[j], x_loc);
            }
         }
      }
   }
}

void TMOPNewtonSolver::UpdateDiscreteTC(const TMOP_Integrator &ti,
                                        const Vector &x_new) const
{
   const bool update_flag = true;
   DiscreteAdaptTC *discrtc = ti.GetDiscreteAdaptTC();
   if (discrtc)
   {
      discrtc->UpdateTargetSpecification(x_new, update_flag);
      if (ti.GetFDFlag())
      {
         double dx = ti.GetFDh();
         discrtc->UpdateGradientTargetSpecification(x_new, dx, update_flag);
         discrtc->UpdateHessianTargetSpecification(x_new, dx, update_flag);
      }
   }
}

double TMOPDescentNewtonSolver::ComputeScalingFactor(const Vector &x,
                                                     const Vector &b) const
{
   const FiniteElementSpace *fes = NULL;
   double energy_in = 0.0;
#ifdef MFEM_USE_MPI
   const ParNonlinearForm *p_nlf = dynamic_cast<const ParNonlinearForm *>(oper);
   MFEM_VERIFY(!(parallel && p_nlf == NULL), "Invalid Operator subclass.");
   if (parallel)
   {
      fes = p_nlf->FESpace();
      energy_in = p_nlf->GetEnergy(x);
   }
#endif
   const bool serial = !parallel;
   const NonlinearForm *nlf = dynamic_cast<const NonlinearForm *>(oper);
   MFEM_VERIFY(!(serial && nlf == NULL), "Invalid Operator subclass.");
   if (serial)
   {
      fes = nlf->FESpace();
      energy_in = nlf->GetEnergy(x);
   }

   const int NE = fes->GetMesh()->GetNE(), dim = fes->GetFE(0)->GetDim(),
             dof = fes->GetFE(0)->GetDof(), nsp = ir.GetNPoints();
   Array<int> xdofs(dof * dim);
   DenseMatrix Jpr(dim), dshape(dof, dim), pos(dof, dim);
   Vector posV(pos.Data(), dof * dim);
   Vector x_loc(fes->GetVSize());

   double min_detJ = infinity();
   for (int i = 0; i < NE; i++)
   {
      fes->GetElementVDofs(i, xdofs);
      // TODO x_loc doesn't have valid values here!
      MFEM_ABORT("This function has to be fixed!");
      x_loc.GetSubVector(xdofs, posV);

      for (int j = 0; j < nsp; j++)
      {
         fes->GetFE(i)->CalcDShape(ir.IntPoint(j), dshape);
         MultAtB(pos, dshape, Jpr);
         min_detJ = std::min(min_detJ, Jpr.Det());
      }
   }
   double min_detJ_all = min_detJ;
#ifdef MFEM_USE_MPI
   if (parallel)
   {
      MPI_Allreduce(&min_detJ, &min_detJ_all, 1, MPI_DOUBLE, MPI_MIN,
                    p_nlf->ParFESpace()->GetComm());
   }
#endif
   if (print_level >= 0)
   {
      mfem::out << "Minimum det(J) = " << min_detJ_all << '\n';
   }

   Vector x_out(x.Size());
   bool x_out_ok = false;
   double scale = 1.0, energy_out = 0.0;

   for (int i = 0; i < 7; i++)
   {
      add(x, -scale, c, x_out);
      if (serial)
      {
         const SparseMatrix *cP = fes->GetConformingProlongation();
         if (!cP) { x_loc = x_out; }
         else     { cP->Mult(x_out,x_loc); }
         energy_out = nlf->GetGridFunctionEnergy(x_loc);
      }
#ifdef MFEM_USE_MPI
      else
      {
         fes->GetProlongationMatrix()->Mult(x_out, x_loc);
         energy_out = p_nlf->GetParGridFunctionEnergy(x_loc);
      }
#endif

      if (energy_out > energy_in || std::isnan(energy_out) != 0)
      {
         scale *= 0.5;
      }
      else { x_out_ok = true; break; }
   }

   if (print_level >= 0)
   {
      mfem::out << "Energy decrease: "
                << (energy_in - energy_out) / energy_in * 100.0
                << "% with " << scale << " scaling.\n";
   }

   if (x_out_ok == false) { return 0.0; }

   return scale;
}

#ifdef MFEM_USE_MPI
// Metric values are visualized by creating an L2 finite element functions and
// computing the metric values at the nodes.
void vis_tmop_metric_p(int order, TMOP_QualityMetric &qm,
                       const TargetConstructor &tc, ParMesh &pmesh,
                       char *title, int position)
{
   L2_FECollection fec(order, pmesh.Dimension(), BasisType::GaussLobatto);
   ParFiniteElementSpace fes(&pmesh, &fec, 1);
   ParGridFunction metric(&fes);
   InterpolateTMOP_QualityMetric(qm, tc, pmesh, metric);
   socketstream sock;
   if (pmesh.GetMyRank() == 0)
   {
      sock.open("localhost", 19916);
      sock << "solution\n";
   }
   pmesh.PrintAsOne(sock);
   metric.SaveAsOne(sock);
   if (pmesh.GetMyRank() == 0)
   {
      sock << "window_title '"<< title << "'\n"
           << "window_geometry "
           << position << " " << 0 << " " << 600 << " " << 600 << "\n"
           << "keys jRmclA\n";
   }
}
#endif

// Metric values are visualized by creating an L2 finite element functions and
// computing the metric values at the nodes.
void vis_tmop_metric_s(int order, TMOP_QualityMetric &qm,
                       const TargetConstructor &tc, Mesh &mesh,
                       char *title, int position)
{
   L2_FECollection fec(order, mesh.Dimension(), BasisType::GaussLobatto);
   FiniteElementSpace fes(&mesh, &fec, 1);
   GridFunction metric(&fes);
   InterpolateTMOP_QualityMetric(qm, tc, mesh, metric);
   osockstream sock(19916, "localhost");
   sock << "solution\n";
   mesh.Print(sock);
   metric.Save(sock);
   sock.send();
   sock << "window_title '"<< title << "'\n"
        << "window_geometry "
        << position << " " << 0 << " " << 600 << " " << 600 << "\n"
        << "keys jRmclA\n";
}

}<|MERGE_RESOLUTION|>--- conflicted
+++ resolved
@@ -450,17 +450,10 @@
       pfesc->GetProlongationMatrix()->Mult(x, x_loc);
       for (int i = 0; i < integs.Size(); i++)
       {
-<<<<<<< HEAD
-         TMOP_Integrator *tmopi = dynamic_cast<TMOP_Integrator *>(integs[i]);
-         DiscreteAdaptTC *discrtc = tmopi->GetDiscreteAdaptTC();
-         tmopi->ComputeFDh(x_loc, *pfesc);
-         tmopi->UpdateAfterMeshChange(x_loc);
-         if (discrtc)
-=======
          ti = dynamic_cast<TMOP_Integrator *>(integs[i]);
          if (ti)
->>>>>>> 7690eca8
          {
+            ti->UpdateAfterMeshChange(x_loc);
             ti->ComputeFDh(x_loc, *pfesc);
             UpdateDiscreteTC(*ti, x_loc);
          }
@@ -493,17 +486,10 @@
       }
       for (int i = 0; i < integs.Size(); i++)
       {
-<<<<<<< HEAD
-         TMOP_Integrator *tmopi = dynamic_cast<TMOP_Integrator *>(integs[i]);
-         DiscreteAdaptTC *discrtc = tmopi->GetDiscreteAdaptTC();
-         tmopi->ComputeFDh(x_loc, *fesc);
-         tmopi->UpdateAfterMeshChange(x_loc);
-         if (discrtc)
-=======
          ti = dynamic_cast<TMOP_Integrator *>(integs[i]);
          if (ti)
->>>>>>> 7690eca8
          {
+            ti->UpdateAfterMeshChange(x_loc);
             ti->ComputeFDh(x_loc, *fesc);
             UpdateDiscreteTC(*ti, x_loc);
          }
